import collections
import copy
import functools
import itertools
import logging
import operator
import traceback
from dataclasses import dataclass
from typing import Any, Dict, List, NamedTuple, Optional, OrderedDict, Set, Union

import torch.nn
from torch import fx
from torch._guards import (
    Checkpointable,
    Guard,
    GuardsCheckpointState,
    ModuleCheckpointState,
    Source,
    TracingContext,
)
from torch.fx.experimental.symbolic_shapes import ShapeEnv
from torch.fx.node import Node

from . import config, logging as torchdynamo_logging, variables
from .backends.registry import CompiledFn, CompilerFn
from .bytecode_transformation import (
    create_call_function,
    create_instruction,
    Instruction,
    unique_id,
)
from .codegen import PyCodegen
from .exc import BackendCompilerFailed, unimplemented
from .guards import GuardBuilder
from .mutation_guard import is_dynamic_nn_module
from .side_effects import SideEffects
from .source import (
    ConstantSource,
    is_constant_source,
    LocalSource,
    ParamBufferSource,
    ShapeEnvSource,
)
from .utils import (
    assert_no_fake_params_or_buffers,
    checkpoint_params,
    CleanupHook,
    clone_inputs,
    count_calls,
    counters,
    dynamo_timed,
    format_graph_tabular,
    is_lazy_module,
    normalize_attr_name,
    same,
)
from .variables.base import VariableTracker
from .variables.builder import GraphArg, TrackedFake, VariableBuilder, wrap_fx_proxy
from .variables.nn_module import NNModuleVariable
from .variables.tensor import (
    SymNodeVariable,
    TensorVariable,
    UnspecializedPythonVariable,
)

log = logging.getLogger(__name__)


class OutputGraphState(NamedTuple):
    graphargs: List[GraphArg]
    tracked_fakes: List[TrackedFake]
    guard_state: GuardsCheckpointState
    nn_modules: Optional[Dict[str, torch.nn.Module]]
    module_state: ModuleCheckpointState
    side_effects: SideEffects
    timestamp: int

    def diff(self, other: "OutputGraphState", *, prefix: str = "") -> Optional[str]:
        for k in self._fields:
            # TODO(voz): We should move this to an enum, or a field mapping of
            # name : fn, if this grows past 3 checks
            if k == "guard_state":
                r = self.guard_state.diff(other.guard_state)
                if r is not None:
                    return r
                continue
            elif k == "module_state":
                r = self.module_state.diff(other.module_state)
                if r is not None:
                    return r
                continue
            elif k == "side_effects":
                r = self.side_effects.diff(other.side_effects)
                if r is not None:
                    return r
                continue

            sv = getattr(self, k)
            ov = getattr(other, k)
            if sv != ov:
                return f"{prefix}{k} mismatch: {sv} != {ov}"
        return None

    # Back compat .guards api
    @property
    def guards(self):
        return self.guard_state.dynamo_guards


@functools.lru_cache(None)
def _step_logger():
    return torchdynamo_logging.get_step_logger(log)


@dataclass
class GraphCompileReason:
    """Stores why a given output graph was compiled; i.e. what caused the graph break."""

    reason: str
    user_stack: List[traceback.FrameSummary]


def _get_gen_rand_values_fn(random_calls):
    def _gen_rand_values():
        return [fn(*args, **kwargs) for fn, args, kwargs in random_calls]

    return _gen_rand_values


class FakeRootModule(torch.nn.Module):
    """Trick the constructor of fx.GraphModule"""

    def __init__(self, nn_modules: Dict[str, torch.nn.Module]):
        super().__init__()
        for k, v in nn_modules.items():
            setattr(self, k, v)

    def __repr__(self):
        return "FakeRootModule(...)"


class WrapperBackend:
    def __init__(self, backend: CompilerFn, original_example_inputs):
        self.backend: CompilerFn = backend
        self.original_example_inputs = original_example_inputs

    @property
    def example_inputs(self):
        return clone_inputs(self.original_example_inputs)

    def __call__(self, gm: torch.fx.GraphModule, example_inputs: List[torch.Tensor]):
        self.restore = checkpoint_params(gm)
        self.gm = gm
        copy_gm = copy.deepcopy(self.gm)
        self.candidate = self.backend(copy_gm, self.original_example_inputs)

        if self.candidate is None or self.candidate is self.gm.forward:
            return self.gm.forward

        if not config.verify_correctness:
            return self.candidate

        # if verify_correctness=True
        try:
            correct = self.gm.forward(*self.example_inputs)
            result = self.candidate(*self.example_inputs)

            # TODO: replace `same` function with the one in testing
            if same(correct, result):
                return self.candidate

            raise RuntimeError(f"incorrect results of backend {self}")
            return self.gm.forward

        except Exception:
            log.exception("error in verify_correctness")
            raise
        finally:
            self.restore()


class OutputGraph(fx.Tracer, Checkpointable[OutputGraphState]):
    """
    Wrapper class to hold outputs of InstructionTranslator.  Mainly the
    generated fx.Graph.
    """

    def __init__(
        self,
        f_globals: Dict[str, Any],
        code_options: Dict[str, Any],
        compiler_fn: CompilerFn,
        root_tx,
        export: bool,
    ):
        super().__init__()
        self.graph = torch.fx.Graph()
        self.graphargs: List[GraphArg] = []
        self.export = export
        # In export mode, we force the shape_env to strictly disallow any constraining
        # of the user marked dynamic dims
        fake_mode = torch._subclasses.FakeTensorMode(
            shape_env=ShapeEnv(
                allow_scalar_outputs=config.capture_scalar_outputs,
                allow_dynamic_output_shape_ops=config.capture_dynamic_output_shape_ops,
                strict_mark_dyn=export,
                assume_static_by_default=config.assume_static_by_default,
            )
            if config.dynamic_shapes
            else None,
        )
        self.tracing_context: TracingContext = TracingContext(fake_mode)
        if config.dynamic_shapes:
            # Register a SHAPE_ENV guard to make sure we setup shape guards
            # that show up in ShapeEnv
            self.guards.add(ShapeEnvSource().make_guard(GuardBuilder.SHAPE_ENV))

        # tracked_fakes says where any tensor that was wrapped to fake came
        # from.  It is similar to GraphArg, in that all GraphArgs will get
        # will get added to TrackedFakes, but TrackedFakes also contains
        # GraphArgs that got pruned, and things like Tensor attributes which
        # aren't explicit graph inputs.  Used by shape guard
        self.tracked_fakes: List[TrackedFake] = []
        # Although we prune unused graphargs before sending graphs to
        # compilers, we may have legitimately triggered shape guards
        # on "unused" inputs that we must keep track of.  So after
        # remove_unused_graphargs is called, orig_graphargs and
        # graphargs no longer alias; orig_graphargs is the original
        # graphargs, and graphargs is the pruned list.  Guard creation
        # should use original graphargs.
        self.orig_graphargs: List[GraphArg] = self.graphargs
        self.nn_modules: Optional[Dict[str, torch.nn.Module]] = dict()
        self.side_effects = SideEffects()
        self.code_options = dict(code_options)
        self.output_instructions: List[Instruction] = []
        # used to track nodes that are added between calls of copy_graphstate
        # and restore_graphstate
        self.timestamp = 0
        # Node => computed real value (see utils.get_real_value)
        self.real_value_cache: Dict[fx.Node, torch.Tensor] = {}

        # Not checkpointed
        self.compiler_fn: CompilerFn = compiler_fn
        self.root_globals = f_globals
        self.root_tx = root_tx
        from torch._dynamo.symbolic_convert import InstructionTranslatorBase

        self._current_tx: List[InstructionTranslatorBase] = []
        self.cleanups: List[CleanupHook] = []
        self.should_exit = False
        self.random_values_var = None
        self.initial_random_state = ()
        self.unspec_variable_map: Dict[str, UnspecializedPythonVariable] = {}

        # Enables creating unique node names by tracking
        # all current placeholder node names
        self.name_to_input: OrderedDict[
            str, Optional[fx.Proxy]
        ] = collections.OrderedDict()

    @property
    def output(self):
        return self

    @property
    def fake_mode(self):
        return self.root_tx.fake_mode

    @property
    def shape_env(self):
        return self.tracing_context.fake_mode.shape_env

    @property
    def guards(self) -> Set[Guard]:
        return self.tracing_context.guards_context.dynamo_guards

    @property
    def names_to_sources(self) -> Dict[str, Source]:
        return self.tracing_context.module_context.names_to_sources

    def push_tx(self, tx):
        self._current_tx.append(tx)

    def pop_tx(self):
        return self._current_tx.pop()

    @property
    def current_tx(self):
        return self.root_tx if not self._current_tx else self._current_tx[-1]

    def copy_graphstate(self) -> OutputGraphState:
        """Create a checkpoint of the current state by copying everything"""
        assert self.nn_modules is not None
        assert self.names_to_sources is not None
        guards_graph_state = self.tracing_context.guards_context.copy_graphstate()
        module_context_state = self.tracing_context.module_context.copy_graphstate()
        state = OutputGraphState(
            list(self.graphargs),
            list(self.tracked_fakes),
            guards_graph_state,
            dict(self.nn_modules),
            module_context_state,
            self.side_effects.clone(),
            self.timestamp,
        )
        self.timestamp += 1
        return state

    def restore_graphstate(self, state: OutputGraphState):
        """Restore a checkpoint created by self.copy_graphstate()"""
        (
            self.graphargs,
            self.tracked_fakes,
            guards_state,
            self.nn_modules,
            names_to_sources,
            self.side_effects,
            self.timestamp,
        ) = state
        self.tracing_context.guards_context.restore_graphstate(guards_state)
        self.tracing_context.module_context.restore_graphstate(names_to_sources)
        # FX deepcopy doesn't work for a partially created graph, so just remove new nodes
        removed_nodes = 0
        for node in reversed(list(self.graph.nodes)):
            if node.meta["creation_timestamp"] > self.timestamp:
                # Erasing node alone does not remove the meta information
                # So, remove the help tensor explicitly
                if "example_value" in node.meta:
                    del node.meta["example_value"]
                self.remove_node(node)
                self.real_value_cache.pop(node, None)
                removed_nodes += 1
        log.debug(f"restore_graphstate: removed {removed_nodes} nodes")

    def add_grapharg(self, arg: GraphArg):
        self.graphargs.append(arg)
<<<<<<< HEAD
        self.tracing_context.register(
            normalize_attr_name(arg.source.name()), arg.source
        )
=======
        self.tracing_context.module_context.register(arg.source)
        if isinstance(arg.source, LocalInputSource):
            self.pos_to_arg[arg.source.pos] = curr_pos
>>>>>>> d6451f14

    def count_calls(self):
        return count_calls(self.graph)

    def get_submodule(self, keys):
        assert keys
        obj = self.nn_modules
        for k in keys.split("."):
            if isinstance(obj, dict):
                obj = obj[k]
            else:
                obj = getattr(obj, k)
        return obj

    def create_graph_input(self, name, type_expr=None):
        # unique
        original_name = name
        if name in self.name_to_input:
            for i in itertools.count():
                if f"{name}_{i}" not in self.name_to_input:
                    name = f"{name}_{i}"
                    break

        if self.name_to_input:
            prev_name = next(reversed(self.name_to_input))
            ctx = self.graph.inserting_after(self.name_to_input[prev_name])
        else:
            ctx = self.graph.inserting_before(None)
        with ctx:
            proxy = self.create_proxy("placeholder", name, (), {}, type_expr=type_expr)
            proxy.node._original_name = original_name
            self.name_to_input[name] = proxy.node
            return proxy

    def new_var(self, name="tmp"):
        existing = set(self.code_options["co_varnames"])
        for i in itertools.count():
            var = f"___{name}_{i}"
            if var not in existing:
                self.code_options["co_varnames"] += (var,)
                return var

    def update_co_names(self, name):
        """Ensure self.code_options.co_names contains name"""
        if name not in self.code_options["co_names"]:
            self.code_options["co_names"] += (name,)

    @staticmethod
    def module_has_hooks(mod, only_check_unsupported=False):
        supported_hooks = [
            "_forward_pre_hooks",
            "_forward_hooks",
        ]
        unsupported_hooks = [
            "_backward_pre_hooks",
            "_backward_hooks",
            "_state_dict_pre_hooks",
            "_state_dict_hooks",
            "_load_state_dict_pre_hooks",
            "_load_state_dict_post_hooks",
        ]
        check_hooks = unsupported_hooks
        if not only_check_unsupported:
            check_hooks += supported_hooks

        return any(len(getattr(mod, x)) > 0 for x in check_hooks if hasattr(mod, x))

    def register_attr_or_module(
        self,
        target: Union[torch.nn.Module, torch.Tensor, Any],
        *names,
        **options,
    ):
        if is_dynamic_nn_module(target):
            return variables.UnspecializedNNModuleVariable(target, **options)

        options = dict(options)
        options["guards"] = set(options.get("guards", []))
        assert "source" in options
        source = options["source"]
        if isinstance(source, ParamBufferSource):
            # We DO NOT use the result of this, it is merely a registration mechanism.
            def wrap_name(module_key):
                return None

        elif isinstance(target, torch.Tensor):
            if not is_constant_source(source):
                options["guards"].add(source.make_guard(GuardBuilder.TENSOR_MATCH))

            def wrap_name(module_key):
                return wrap_fx_proxy(
                    self.root_tx,
                    self.create_proxy("get_attr", module_key, tuple(), {}),
                    example_value=target,
                    **options,
                )

        elif isinstance(target, torch.nn.Module):
            assert isinstance(target, torch.nn.Module)
            if self.module_has_hooks(target, only_check_unsupported=True):
                log.warning(
                    "nn.Module hooks are not fully supported, they may be ignored"
                )
            options["guards"].add(source.make_guard(GuardBuilder.NN_MODULE))

            def wrap_name(module_key):
                return NNModuleVariable(type(target), module_key, **options)

        elif isinstance(target, (torch.SymInt, torch.SymFloat)):
            # HACKY CODE REGION BEGIN
            # WE ARE PIGGYBACKING ON EXISTING INFRA TO REGISTER ATTRS
            # This ultimately gets written to self.nn_modules, which is unfortunate
            # Attrs that are tenors and symints and such need to be migrated to have their
            # own storage
            # alas, this is like this for now

            def wrap_name(module_key):
                return SymNodeVariable.create(
                    self,
                    self.create_proxy("get_attr", module_key, tuple(), {}),
                    sym_num=target,
                    **options,
                )

            # HACKY CODE REGION END
        else:

            def wrap_name(module_key):
                self.output.update_co_names(module_key)
                self.root_globals[module_key] = target
                return VariableBuilder(self, ConstantSource(source_name=module_key))(
                    target
                )

        assert self.nn_modules is not None
        for k, v in self.nn_modules.items():
            if v is target:
                # it already exists
                return wrap_name(k)

        # create a new unique name
        name = "_".join(map(str, names))

        # NOTE! This code used to strip square brackets,
        # but we no longer do so in favor of a single uniformly used
        # normalize_attr_name. We used to need this because of things we did with module
        # lookups where we would eval with a name, and the square brackets would throw it off.
        # We no longer do this.
        #
        # The reason we need this uniform is that we need all the names to be the same, so that
        # all the sources can be the same, because when we eventually call .register into the
        # context_module, we need to make sure elements match.
        name = normalize_attr_name(name)
        if not name or not name[0].isalpha():
            name = "sub" + name
        base = name
        for i in itertools.count():
            if name not in self.nn_modules:
                self.nn_modules[name] = target
                assert self.names_to_sources is not None
                self.tracing_context.module_context.register(source)
                if isinstance(target, torch.nn.Module) and not is_lazy_module(target):
                    # annoying, but there are cases when we do not have parameters
                    # see test_nn_moduledict_contains
                    if hasattr(target, "_parameters"):
                        for n, p in target.named_parameters():
                            new_source = ParamBufferSource(source, n)
                            new_name = new_source.name()
                            self.register_attr_or_module(p, new_name, source=new_source)
                    # annoying, but there are cases when we do not have buffers
                    # see test_nn_moduledict_contains
                    if hasattr(target, "_buffers"):
                        for n, p in target.named_buffers():
                            new_source = ParamBufferSource(source, n)
                            new_name = new_source.name()
                            self.register_attr_or_module(p, new_name, source=new_source)
                return wrap_name(name)
            name = f"{base}_{i}"

        raise AssertionError("unreachable")

    def compile_subgraph(
        self, tx, partial_convert=False, reason: Optional[GraphCompileReason] = None
    ):
        """
        Generate a subgraph to continue execution on user code.
        Automatically restore live variables.
        """
        from .eval_frame import disable

        self.partial_convert = partial_convert
        self.compile_subgraph_reason = reason

        log.debug(f"COMPILING GRAPH due to {reason}")

        if not all(block.can_restore() for block in tx.block_stack):
            unimplemented("compile_subgraph with block_depth != 0")

        for block in reversed(tx.block_stack):
            block.exit(tx)

        tx.prune_dead_locals()
        stack_values = list(tx.stack)
        assert self.nn_modules is not None
        root = FakeRootModule(self.nn_modules)

        # Add all the local vars to the "stack" so restore at the end
        restore_vars = []
        val_to_names: OrderedDict[
            VariableTracker, List[str]
        ] = collections.OrderedDict()
        if stack_values:
            val_to_names[stack_values[-1]] = list()
        for k, v in tx.symbolic_locals.items():
            if isinstance(v.source, LocalSource) and v.source.name() == k:
                continue  # no need to restore initial state
            if v not in val_to_names:
                val_to_names[v] = list()
            val_to_names[v].append(k)
        for v in val_to_names.keys():
            restore_vars.extend(val_to_names[v])
            stack_values.extend([v] * len(val_to_names[v]))

        # to handle random calls
        if len(tx.random_calls) > 0:
            random_calls_instructions = []
            self.random_values_var = self.new_var("random_values")
            rand_fn_name = unique_id("__gen_rand_values")
            rand_fn = disable(_get_gen_rand_values_fn(tx.random_calls))
            self.install_global(rand_fn_name, rand_fn)
            codegen = PyCodegen(tx, root)
            random_calls_instructions.extend(
                [
                    codegen.create_load_global("random", True, add=True),
                    codegen.create_load_attr("setstate"),
                    codegen.create_load_const(tx.output.initial_random_state),
                ]
                + create_call_function(1, False),
            )
            random_calls_instructions.extend(
                codegen.load_function_name(rand_fn_name, True)
            )
            random_calls_instructions.extend(create_call_function(0, False))
            random_calls_instructions.append(
                codegen.create_store(tx.output.random_values_var),
            )
            self.add_output_instructions(random_calls_instructions)

        if (
            stack_values
            and all(
                not isinstance(v, UnspecializedPythonVariable) for v in stack_values
            )
            and all(isinstance(x, TensorVariable) for x in stack_values)
            and len(set(stack_values)) == len(stack_values)
            and self.side_effects.is_empty()
        ):
            # optimization to generate better code in a common case
            self.add_output_instructions(
                self.compile_and_call_fx_graph(tx, list(reversed(stack_values)), root)
                + [create_instruction("UNPACK_SEQUENCE", len(stack_values))]
            )
        else:
            graph_output_var = self.new_var("graph_out")
            pass1 = PyCodegen(tx, root, graph_output_var)
            self.side_effects.codegen_save_tempvars(pass1)
            pass1.foreach(stack_values)
            self.side_effects.codegen_update_mutated(pass1)

            # one more time now that we have established tempvars
            pass2 = PyCodegen(
                tx,
                root,
                graph_output_var,
                tempvars={val: None for val, count in pass1.uses.items() if count > 1},
            )
            self.side_effects.codegen_save_tempvars(pass2)
            pass2.foreach(stack_values)
            self.side_effects.codegen_update_mutated(pass2)

            output = []
            if count_calls(self.graph) != 0 or len(pass2.graph_outputs) != 0:
                output.extend(
                    self.compile_and_call_fx_graph(tx, pass2.graph_output_vars(), root)
                )

                if len(pass2.graph_outputs) != 0:
                    output.append(pass2.create_store(graph_output_var))
                else:
                    output.append(create_instruction("POP_TOP"))
            self.add_output_instructions(output + pass2.get_instructions())

        # restore all the live local vars
        self.add_output_instructions(
            [PyCodegen(tx).create_store(var) for var in reversed(restore_vars)]
        )

    def compile_and_call_fx_graph(self, tx, rv, root):
        """
        Generate code from self.graph and return the Instruction()s to
        call that generated code.
        """
        from .eval_frame import disable

        assert isinstance(rv, list)
        assert isinstance(root, FakeRootModule)
        for output in rv:
            self.guards.update(output.guards)

        self.create_node(
            "output", "output", (self.create_arg(tuple(x.as_proxy() for x in rv)),), {}
        )
        self.remove_unused_graphargs()
        ncalls = count_calls(self.graph)
        counters["stats"]["calls_captured"] += ncalls
        counters["stats"]["fusions_possible"] += ncalls - 1

        # free a bit of memory
        for node in self.graph.nodes:
            if "example_value" in node.meta:
                del node.meta["example_value"]
        self.real_value_cache.clear()

        gm = fx.GraphModule(root, self.graph)
        gm.recompile()
        gm.compile_subgraph_reason = self.compile_subgraph_reason
        name = unique_id("__compiled_fn")

        assert_no_fake_params_or_buffers(gm)
        compiled_fn = self.call_user_compiler(gm)
        compiled_fn = disable(compiled_fn)

        counters["stats"]["unique_graphs"] += 1
        self.install_global(name, compiled_fn)

        try:
            # the call to tabulate can cause a lot of memory to be allocated
            if config.log_level <= logging.INFO and config.output_code:
                graph_str = (
                    gm.print_readable()
                    if config.output_graph_code
                    else format_graph_tabular(gm.graph)
                )
                log.log(
                    logging.INFO,
                    f"TRACED GRAPH\n {name} {gm.forward.__code__.co_filename} {graph_str}\n",
                )
        except ImportError:
            log.warning(
                "Unable to print graph: `format_graph_tabular` relies on the library `tabulate`, "
                "which could not be found on this machine. Run `pip "
                "install tabulate` to install the library."
            )

        cg = PyCodegen(tx)
        cg.make_call_generated_code(name)
        return cg.get_instructions()

    @dynamo_timed(phase_name="backend_compile")
    def call_user_compiler(self, gm: fx.GraphModule) -> CompiledFn:
        tot = 0
        placeholders: List[Node] = []
        for node in gm.graph.nodes:
            if node.op in ("call_function", "call_method", "call_module"):
                tot += 1
            if node.op == "placeholder":
                if node.name not in self.names_to_sources:
                    if hasattr(node, "_original_name"):
                        assert (
                            node._original_name in self.names_to_sources
                        ), f"{node._original_name} not found"
                    else:
                        raise AssertionError(f"Unknown node {node.name}")
        torch._dynamo.utils.increment_op_count(tot)
        try:
            name = (
                self.compiler_fn.__name__
                if hasattr(self.compiler_fn, "__name__")
                else ""
            )
            _step_logger()(logging.INFO, f"calling compiler function {name}")
            compiler_fn = self.compiler_fn
            # WrapperBackend needs real inputs, for now, to verify correctness
            if config.verify_correctness:
                compiler_fn = WrapperBackend(compiler_fn, self.example_inputs())

            # NOTE: [Real Tensors in Accuracy Evaluation]
            #
            # Today, tensors are passed to backends as fake at compile time. See the .fake_example_inputs()
            # call to compiler_fn below. At runtime, backends use real tensors.
            #
            # This should be a strong invariant we hold across all backends,
            # and generally, it is. However, for accuracy evaluation, we need real tensors at compile time,
            # for now, due to the unfortunate setup described below.
            #
            # Due to the nature of how we invoke comparison as a backend in two different ways:
            #
            # (1) Less bad, but still worth rewriting, WrapperBackend above, which takes
            # real inputs for its ctor. see the config.verify_correctnes above.
            #
            # (2) More bad, and very worth rewriting, the minifier installs accuracy comparison as
            # a true backend, and therefore needs to be compiled with real inputs. This is made trickier
            # by the fact that the minifier will spawn new processes during minification. As such, we have
            # created a global flag, MINIFIER_SPAWNED, that should be set IF AND ONLY IF this run was spawned
            # as part of accuracy minification. This flag is not a contract, and ideally will not be here long.
            #
            # The longer term PoR is to:
            # (A) Rewrite the minifier accuracy evaluation and verify_correctness code to share the same
            # correctness and accuracy logic, so as not to have two different ways of doing the same thing.
            #
            # (B) Refactor minifier accuracy backend to do its comparison fully at runtime, so as not to need to
            # pass real tensors to it at compile time.
            is_top_level_minifying = (
                config.repro_after is not None and config.repro_level == 4
            )
            if torch._dynamo.debug_utils.MINIFIER_SPAWNED or is_top_level_minifying:
                compiled_fn = compiler_fn(gm, self.example_inputs())
            elif config.DO_NOT_USE_legacy_non_fake_example_inputs:
                compiled_fn = compiler_fn(gm, self.example_inputs())
            else:
                compiled_fn = compiler_fn(gm, self.fake_example_inputs())
            _step_logger()(logging.INFO, f"done compiler function {name}")
            assert callable(compiled_fn), "compiler_fn did not return callable"
        except Exception as e:
            raise BackendCompilerFailed(self.compiler_fn, e).with_traceback(
                e.__traceback__
            ) from None
        return compiled_fn

    def fake_example_inputs(self) -> List[torch.Tensor]:
        result = []
        for arg in self.graphargs:
            example = arg.get_fake_examples()
            if example is not None:
                result.extend(example)
            else:
                # Fallback, in case fake_tensor was not set
                # Particularly for graph args that are not tensors
                result.extend(arg.get_examples())
        return result

    def example_inputs(self) -> List[torch.Tensor]:
        result = []
        for arg in self.graphargs:
            result.extend(arg.get_examples())
        return result

    def remove_unused_graphargs(self) -> None:
        for node in reversed(list(self.graph.nodes)):
            if len(list(node.users)) == 0:
                if node.op == "get_attr":
                    self.remove_node(node)
                elif node.op == "call_function" and node.target is operator.getitem:
                    self.remove_node(node)

        expanded_graphargs = []
        for arg in self.graphargs:
            expanded_graphargs.extend([arg] * len(arg))
            arg.uses = 0

        for node, arg in zip(self.graph.nodes, expanded_graphargs):
            assert node.op == "placeholder"
            arg.uses += len(node.users)

        for node, arg in list(zip(self.graph.nodes, expanded_graphargs)):
            if arg.uses == 0:
                log.debug(f"REMOVE UNUSED GRAPHARG {arg.source.name()}")
                if "example_value" in node.meta:
                    del node.meta["example_value"]
                self.remove_node(node)
                self.real_value_cache.pop(node, None)

        self.graphargs = [arg for arg in self.graphargs if arg.uses > 0]

    def add_output_instructions(self, prefix: List[Instruction]) -> None:
        """
        We call this on the creation of a new compiled subgraph that is inserted
        before user code.
        """
        self.output_instructions.extend(prefix)
        self.should_exit = True

    def install_global(self, name, value) -> None:
        self.cleanups.append(CleanupHook.create(self.root_globals, name, value))

    def cleanup(self) -> None:
        # There is a reference cycle between tracer and OutputGraph, causing
        # some of the tensor objects to be held alive for longer than necessary.

        self.root_tx = None

        # Note: generated fx graph will hold a reference to the nn_module,
        # So depending on the backend they may not be released
        self.nn_modules = None

        # Cleanup graphargs
        for graph_arg in self.graphargs:
            graph_arg.erase()

        for node in self.graph.nodes:
            if "example_value" in node.meta:
                del node.meta["example_value"]
        self.real_value_cache.clear()
        self.name_to_input.clear()
        self.side_effects.keepalive = []

    def create_proxy(
        self,
        kind,
        target,
        args,
        kwargs,
        name=None,
        type_expr=None,
        proxy_factory_fn=None,
    ):
        rv = super().create_proxy(
            kind, target, args, kwargs, name, type_expr, proxy_factory_fn
        )

        # append stack trace to fx node
        tx = self.current_tx

        nn_module_stack = tx.nn_module_stack
        if nn_module_stack:
            rv.node.meta["nn_module_stack"] = nn_module_stack.copy()

        if kind in {"call_function", "call_method"}:
            rv.node.meta["source_fn"] = target
        elif kind == "call_module":
            # For modules we store the class
            rv.node.meta["source_fn"] = rv.node.meta["nn_module_stack"][target][1]

        frame_summaries: List[traceback.FrameSummary] = []
        while tx:
            frame_summaries.append(tx.frame_summary())
            tx = getattr(tx, "parent", None)
        # Reverse the frame_summaries, such that the innermost frame is at the last
        frame_summaries.reverse()

        # official from_list stub doesn't have new-style type
        msgs = traceback.StackSummary.from_list(frame_summaries).format()  # type: ignore[arg-type]
        rv.node.stack_trace = "".join(msgs)

        return rv

    def create_node(self, *args, **kwargs):
        node = super().create_node(*args, **kwargs)
        node.meta["creation_timestamp"] = self.timestamp
        return node

    # Note: we did not override erase_node since
    # we call self.graph.erase_node elsewhere
    def remove_node(self, node):
        self.graph.erase_node(node)
        self.name_to_input.pop(node.name, None)<|MERGE_RESOLUTION|>--- conflicted
+++ resolved
@@ -334,15 +334,9 @@
 
     def add_grapharg(self, arg: GraphArg):
         self.graphargs.append(arg)
-<<<<<<< HEAD
-        self.tracing_context.register(
-            normalize_attr_name(arg.source.name()), arg.source
-        )
-=======
         self.tracing_context.module_context.register(arg.source)
         if isinstance(arg.source, LocalInputSource):
             self.pos_to_arg[arg.source.pos] = curr_pos
->>>>>>> d6451f14
 
     def count_calls(self):
         return count_calls(self.graph)
