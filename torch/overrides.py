"""
Python implementation of ``__torch_function__``

While most of the torch API and handling for ``__torch_function__`` happens
at the C++ level, some of the torch API is written in Python so we need
python-level handling for ``__torch_function__`` overrides as well. The main
developer-facing functionality in this file are handle_torch_function and
has_torch_function. See torch/functional.py and test/test_overrides.py
for usage examples.

Note
----
heavily inspired by NumPy's ``__array_function__`` (see:
https://github.com/pytorch/pytorch/issues/24015 and
https://www.numpy.org/neps/nep-0018-array-function-protocol.html
)

If changing this file in a way that can affect ``__torch_function__`` overhead,
please report the benchmarks in ``benchmarks/overrides_benchmark``. See the
instructions in the ``README.md`` in that directory.
"""

import __future__

import collections
import functools
import types
import warnings
from typing import Dict, Set, List, Any, Callable, Iterable, Type

import torch
from torch._C import (
    _has_torch_function, _has_torch_function_unary,
    _has_torch_function_variadic, _add_docstr)

__all__ = [
    "get_ignored_functions",
    "get_overridable_functions",
    "get_testing_overrides",
    "handle_torch_function",
    "has_torch_function",
    "is_tensor_like",
    "is_tensor_method_or_property",
    "wrap_torch_function",
]

@functools.lru_cache(None)
def get_ignored_functions() -> Set[Callable]:
    """
    Return public functions that cannot be overridden by ``__torch_function__``.

    Returns
    -------
    Set[Callable]
        A tuple of functions that are publicly available in the torch API but cannot
        be overridden with ``__torch_function__``. Mostly this is because none of the
        arguments of these functions are tensors or tensor-likes.

    Examples
    --------
    >>> torch.Tensor.as_subclass in torch.overrides.get_ignored_functions()
    True
    >>> torch.add in torch.overrides.get_ignored_functions()
    False
    """
    Tensor = torch.Tensor
    return {
        torch.typename,
        torch.is_tensor,
        torch.is_storage,
        torch.set_default_tensor_type,
        torch.set_rng_state,
        torch.get_rng_state,
        torch.manual_seed,
        torch.initial_seed,
        torch.seed,
        torch.save,
        torch.load,
        torch.set_printoptions,
        torch.fork,
        torch.get_default_dtype,
        torch.get_num_interop_threads,
        torch.get_num_threads,
        torch.init_num_threads,
        torch.import_ir_module,
        torch.import_ir_module_from_buffer,
        torch.is_anomaly_enabled,
        torch.is_grad_enabled,
        torch.merge_type_from_type_comment,
        torch.parse_ir,
        torch.parse_schema,
        torch.parse_type_comment,
        torch.set_anomaly_enabled,
        torch.set_flush_denormal,
        torch.set_num_interop_threads,
        torch.set_num_threads,
        torch.wait,
        torch.as_tensor,
        torch.from_numpy,
        torch.get_device,
        torch.tensor,
        torch.default_generator,
        torch.has_cuda,
        torch.has_cudnn,
        torch.has_lapack,
        torch.device,
        torch.dtype,
        torch.finfo,
        torch.has_mkl,
        torch.has_mkldnn,
        torch.has_openmp,
        torch.iinfo,
        torch.memory_format,
        torch.qscheme,
        torch.set_grad_enabled,
        torch.no_grad,
        torch.enable_grad,
        torch.inference_mode,
        torch.is_inference_mode_enabled,
        torch.layout,
        torch.align_tensors,
        torch.arange,
        torch.as_strided,
        torch.bartlett_window,
        torch.blackman_window,
        torch.broadcast_shapes,
        torch.can_cast,
        torch.cudnn_affine_grid_generator,
        torch.cudnn_batch_norm,
        torch.cudnn_convolution,
        torch.cudnn_convolution_transpose,
        torch.cudnn_convolution_relu,
        torch.cudnn_convolution_add_relu,
        torch.cudnn_grid_sampler,
        torch.cudnn_is_acceptable,
        torch.empty,
        torch.empty_strided,
        torch.empty_quantized,
        torch.eye,
        torch.fft.fftfreq,
        torch.fft.rfftfreq,
        torch.from_file,
        torch.full,
        torch.hamming_window,
        torch.hann_window,
        torch.kaiser_window,
        torch.linspace,
        torch.logspace,
        torch.mkldnn_adaptive_avg_pool2d,
        torch.mkldnn_convolution,
        torch.mkldnn_max_pool2d,
        torch.mkldnn_max_pool3d,
        torch.mkldnn_linear_backward_weights,
        torch.normal,
        torch.ones,
        torch.promote_types,
        torch.rand,
        torch.randn,
        torch.randint,
        torch.randperm,
        torch.range,
        torch.result_type,
        torch.scalar_tensor,
        torch.sparse_coo_tensor,
        torch.sparse_csr_tensor,
        torch.tril_indices,
        torch.triu_indices,
        torch.vander,
        torch.zeros,
        torch._jit_internal.boolean_dispatch,
        torch.nn.functional.assert_int_or_pair,
        torch.nn.functional.upsample,
        torch.nn.functional.upsample_bilinear,
        torch.nn.functional.upsample_nearest,
        torch.nn.functional.has_torch_function,
        torch.nn.functional.has_torch_function_unary,
        torch.nn.functional.has_torch_function_variadic,
        torch.nn.functional.handle_torch_function,
        torch.nn.functional.sigmoid,
        torch.nn.functional.hardsigmoid,
        torch.nn.functional.tanh,
        has_torch_function,
        handle_torch_function,
        torch.set_autocast_enabled,
        torch.is_autocast_enabled,
        torch.clear_autocast_cache,
        torch.set_autocast_cpu_enabled,
        torch.is_autocast_cpu_enabled,
        torch.set_autocast_cpu_dtype,
        torch.get_autocast_cpu_dtype,
        torch.get_autocast_gpu_dtype,
        torch.set_autocast_gpu_dtype,
        torch.autocast_increment_nesting,
        torch.autocast_decrement_nesting,
        torch.is_autocast_cache_enabled,
        torch.set_autocast_cache_enabled,
        torch.nn.functional.hardswish,
        torch.is_vulkan_available,
        torch.are_deterministic_algorithms_enabled,
        torch.use_deterministic_algorithms,
        torch.is_deterministic_algorithms_warn_only_enabled,
        torch.set_deterministic_debug_mode,
        torch.get_deterministic_debug_mode,
        torch.unify_type_list,
        torch.is_warn_always_enabled,
        torch.set_warn_always,
        torch.vitals_enabled,
        torch.set_vital,
        torch.read_vitals,
        torch.frombuffer,
        torch.asarray,
        Tensor.__delitem__,
        Tensor.__dir__,
        Tensor.__getattribute__,
        Tensor.__init__,
        Tensor.__iter__,
        Tensor.__init_subclass__,
        Tensor.__delattr__,
        Tensor.__setattr__,
        Tensor.__torch_function__,
        Tensor.__new__,
        Tensor.__class__,
        Tensor.__subclasshook__,
        Tensor.as_subclass,
        Tensor.reinforce,
        Tensor.new,
        Tensor.new_tensor,
        Tensor.new_empty,
        Tensor.new_empty_strided,
        Tensor.new_zeros,
        Tensor.new_ones,
        Tensor.new_full,
        Tensor._make_subclass,
        Tensor.stride,
        Tensor.unflatten,
        Tensor.to_sparse_coo,
        Tensor.to_sparse_csr,
        Tensor._reduce_ex_internal,
        Tensor._fix_weakref,
        Tensor._make_wrapper_subclass,
        Tensor._python_dispatch.__get__,
        Tensor._conj,
        Tensor._conj_physical,
        Tensor._neg_view,
        Tensor._is_zerotensor,
    }


@functools.lru_cache(None)
def get_default_nowrap_functions() -> Set[Callable]:
    """
    Return public functions that do not wrap in a subclass when invoked by
    the default ``Tensor.__torch_function__`` that preserves subclasses.  Typically,
    these functions represent field accesses (i.e., retrieving a Tensor that
    is stored somewhere on the Tensor) as opposed to computation.  Users of
    these functions expect object identity to be preserved over multiple accesses
    (e.g., ``a.grad is a.grad``) which cannot be upheld if we're wrapping on
    the fly every time (furthermore, the tensor stored here might already be
    the subclass, in which case wrapping really ought not to happen).

    Not ALL property accessors have this property; for example ``Tensor.T`` actually
    just creates a new transposed tensor on the fly, and so we SHOULD interpose on
    these calls (you need to check the implementation of the function to see if
    this is the case or not).  Additionally, if a property accessor doesn't return a Tensor,
    it doesn't have to be on this list (though it is harmless if it is).
    """
    Tensor = torch.Tensor
    return {
        Tensor._base.__get__,
        Tensor.grad.__get__,
        Tensor._grad.__get__,
    }


@functools.lru_cache(None)
def get_testing_overrides() -> Dict[Callable, Callable]:
    """Return a dict containing dummy overrides for all overridable functions

    Returns
    -------
    Dict[Callable, Callable]
        A dictionary that maps overridable functions in the PyTorch API to
        lambda functions that have the same signature as the real function
        and unconditionally return -1. These lambda functions are useful
        for testing API coverage for a type that defines ``__torch_function__``.

    Examples
    --------
    >>> import inspect
    >>> my_add = torch.overrides.get_testing_overrides()[torch.add]
    >>> inspect.signature(my_add)
    <Signature (input, other, out=None)>
    """
    # Every function in the PyTorchAPI that can be overriden needs an entry
    # in this dict.
    #
    # Optimally we would use inspect to get the function signature and define
    # the lambda function procedurally but that is blocked by generating
    # function signatures for native kernels that can be consumed by inspect.
    # See Issue #28233.
    Tensor = torch.Tensor
    ret: Dict[Callable, Callable] = {
        torch.abs: lambda input, out=None: -1,
        torch.absolute: lambda input, out=None: -1,
        torch.adaptive_avg_pool1d: lambda input, output_size: -1,
        torch.adaptive_max_pool1d: lambda inputs, output_size: -1,
        torch.acos: lambda input, out=None: -1,
        torch.adjoint: lambda input: -1,
        torch.arccos: lambda input, out=None: -1,
        torch.acosh: lambda input, out=None: -1,
        torch.arccosh: lambda input, out=None: -1,
        torch.add: lambda input, other, out=None: -1,
        torch.addbmm: lambda input, batch1, batch2, alpha=1, beta=1, out=None: -1,
        torch.addcdiv: lambda input, tensor1, tensor2, value=1, out=None: -1,
        torch.addcmul: lambda input, tensor1, tensor2, value=1, out=None: -1,
        torch.addmm: lambda input, mat1, mat2, beta=1, alpha=1, out=None: -1,
        torch.addmv: lambda input, mat, vec, beta=1, alpha=1, out=None: -1,
        torch.addr: lambda input, vec1, vec2, beta=1, alpha=1, out=None: -1,
        torch.affine_grid_generator: lambda theta, size, align_corners: -1,
        torch.all: lambda input, dim=None: -1,
        torch.allclose: lambda input, other, trol=1e-05, atol=1e-08, equal_nan=False: -1,
        torch.alpha_dropout: lambda input, p, train, inplace=False: -1,
        torch.amax: lambda input, dim=None: -1,
        torch.amin: lambda input, dim=None: -1,
        torch.aminmax: lambda input, dim=None, keepdim=False, out=None: -1,
        torch.angle: lambda input, out=None: -1,
        torch.any: lambda input, dim=None, keepdim=False, out=None: -1,
        torch.argmax: lambda input: -1,
        torch.argmin: lambda input: -1,
        torch.argsort: lambda input, dim=None: -1,
        torch.asin: lambda input, out=None: -1,
        torch._assert_async: lambda input: -1,
        torch.arcsin: lambda input, out=None: -1,
        torch.asinh: lambda input, out=None: -1,
        torch.arcsinh: lambda input, out=None: -1,
        torch.atan: lambda input, out=None: -1,
        torch.arctan: lambda input, out=None: -1,
        torch.atan2: lambda input, other, out=None: -1,
        torch.arctan2: lambda input, other, out=None: -1,
        torch.atanh: lambda input, out=None: -1,
        torch.arctanh: lambda input, out=None: -1,
        torch.atleast_1d: lambda *tensors: -1,
        torch.atleast_2d: lambda *tensors: -1,
        torch.atleast_3d: lambda *tensors: -1,
        torch.avg_pool1d: lambda input, kernel_size, stride=None, padding=0, ceil_mode=False, count_include_pad=True: -1,
        torch.baddbmm: lambda input, batch1, batch2, alpha=1, beta=1, out=None: -1,
        torch.batch_norm: lambda input, weight, bias, running_mean, running_var, training, momentum, eps, cudnn_enabled: -1,
        torch.batch_norm_backward_elemt: lambda grad_out, input, mean, invstd, weight, sum_dy, sum_dy_xmu, count_tensor: -1,
        torch.batch_norm_backward_reduce: lambda grad_out, input, mean, invstd, weight, input_g, weight_g, bias_g: -1,
        torch.batch_norm_elemt: lambda input, weight, bias, mean, invstd, eps: -1,
        torch.batch_norm_gather_stats: lambda input, mean, invstd, running_mean, running_var, momentum, eps, count: -1,
        torch.batch_norm_gather_stats_with_counts: lambda input, mean, invstd, running_mean, running_var, momentum, eps, count: -1,
        torch.batch_norm_stats: lambda input, eps: -1,
        torch.batch_norm_update_stats: lambda input, running_mean, running_var, momentum: -1,
        torch.bernoulli: lambda input, generator=None, out=None: -1,
        torch.bilinear: lambda input1, input2, weight, bias: -1,
        torch.binary_cross_entropy_with_logits: (lambda input, target, weight=None, size_average=None, reduce=None,
                                                 reduction='mean', pos_weight=None: -1),
        torch.bincount: lambda input, weights=None, minlength=0: -1,
        torch.binomial: lambda count, prob, generator=None: -1,
        torch.bitwise_and: lambda input, other, out=None: -1,
        torch.bitwise_not: lambda input, out=None: -1,
        torch.bitwise_or: lambda input, other, out=None: -1,
        torch.bitwise_xor: lambda input, other, out=None: -1,
        torch.bitwise_left_shift: lambda input, other, out=None: -1,
        torch.bitwise_right_shift: lambda input, other, out=None: -1,
        torch.block_diag: lambda *tensors: -1,
        torch.bmm: lambda input, mat2, out=None: -1,
        torch.broadcast_tensors: lambda *tensors: -1,
        torch.broadcast_to: lambda self, size: -1,
        torch.bucketize: lambda input, boundaries, out_int32=False, right=False, out=None: -1,
        torch.cartesian_prod: lambda *tensors: -1,
        torch.cat: lambda tensors, dim=0, out=None: -1,
        torch.concat: lambda tensors, dim=0, out=None: -1,  # alias for torch.cat
        torch.cdist: lambda x1, x2, p=2.0, compute_mode='use_mm_for_euclid_dist_if_necessary': -1,
        torch.ceil: lambda input, out=None: -1,
        torch.celu: lambda input, alhpa=1., inplace=False: -1,
        torch.chain_matmul: lambda *matrices, out=None: -1,
        torch.channel_shuffle: lambda input, groups : -1,
        torch.cholesky: lambda input, upper=False, out=None: -1,
        torch.linalg.cholesky: lambda input, out=None: -1,
        torch.linalg.cholesky_ex: lambda input, check_errors=False, out=None: -1,
        torch.cholesky_inverse: lambda input, upper=False, out=None: -1,
        torch.cholesky_solve: lambda input1, input2, upper=False, out=None: -1,
        torch.choose_qparams_optimized: lambda input, numel, n_bins, ratio, bit_width: -1,
        torch.chunk: lambda input, chunks, dim=0: -1,
        torch.clamp: lambda input, min=None, max=None, out=None: -1,
        torch.clip: lambda input, min=None, max=None, out=None: -1,
        torch.clamp_min: lambda input, min, out=None: -1,
        torch.clamp_max: lambda input, max, out=None: -1,
        torch.column_stack: lambda tensors, out=None: -1,
        torch.cov: lambda input, correction=1, fweights=None, aweights=None: -1,
        torch.clone: lambda input: -1,
        torch.combinations: lambda input, r=2, with_replacement=False: -1,
        torch.complex: lambda real, imag: -1,
        torch.copysign: lambda input, other, out=None: -1,
        torch.polar: lambda abs, ang: -1,
        torch.linalg.cond: lambda input, ord=None: -1,
        torch.conj: lambda input, out=None: -1,
        torch.conj_physical: lambda input, out=None: -1,
        torch.resolve_conj: lambda input, out=None: -1,
        torch.resolve_neg: lambda input, out=None: -1,
        torch.constant_pad_nd: lambda input, pad, value=0: -1,
        torch.conv1d: lambda input, weight, bias=None, stride=1, padding=0, dilation=1, groups=1: -1,
        torch.conv2d: lambda input, weight, bias=None, stride=1, padding=0, dilation=1, groups=1: -1,
        torch.conv3d: lambda input, weight, bias=None, stride=1, padding=0, dilation=1, groups=1: -1,
        torch.convolution: lambda input, weight, bias, stride, padding, dilation, transposed, output_adding, groups: -1,
        torch.conv_tbc: lambda input, weight, bias, pad=0: -1,
        torch.conv_transpose1d: lambda input, weight, bias=None, stride=1, padding=0, output_padding=0, groups=1, dilation=1: -1,
        torch.conv_transpose2d: lambda input, weight, bias=None, stride=1, padding=0, output_padding=0, groups=1, dilation=1: -1,
        torch.conv_transpose3d: lambda input, weight, bias=None, stride=1, padding=0, output_padding=0, groups=1, dilation=1: -1,
        torch.corrcoef: lambda input: -1,
        torch.cos: lambda input, out=None: -1,
        torch.cosine_embedding_loss: lambda input1, input2, target, margin=0, size_average=None, reduce=None, reduction='mean': -1,
        torch.cosh: lambda input, out=None: -1,
        torch.cosine_similarity: lambda x1, x2, dim=1, eps=1e-8: -1,
        torch.count_nonzero: lambda input: -1,
        torch.cross: lambda input, other, dim=None, out=None: -1,
        torch.linalg.cross: lambda input, other, dim=-1, out=None: -1,
        torch.ctc_loss: (lambda log_probs, targets, input_lengths, target_lengths, blank=0, reduction='mean',
                         zero_infinity=False: -1),
        torch.cummax: lambda input, dim, out=None: -1,
        torch.cummin: lambda input, dim, out=None: -1,
        torch.cumprod: lambda input, dim, out=None, dtype=None: -1,
        torch.cumsum: lambda input, dim, out=None, dtype=None: -1,
        torch.cumulative_trapezoid: lambda y, x=None, dim=-1: -1,
        torch.logcumsumexp: lambda input, dim, out=None: -1,
        torch.deg2rad: lambda input, out=None: -1,
        torch.dequantize: lambda input: -1,
        torch.det: lambda input: -1,
        torch.linalg.det: lambda input: -1,  # alias for torch.det  # type: ignore[attr-defined]
        torch.detach: lambda input: -1,
        torch.diag: lambda input, diagonal=0, out=None: -1,
        torch.diag_embed: lambda input, diagonal=0, out=None: -1,
        torch.diagflat: lambda input, offset=0: -1,
        torch.diff: lambda input, n=1, dim=-1, prepend=None, append=None, out=None: -1,
        torch.diagonal: lambda input, offset=0, dim1=0, dim2=1: -1,
        torch.linalg.diagonal: lambda input, offset=0, dim1=-2, dim2=-1: -1,
        torch.diagonal_scatter: lambda input, src, offset=0, dim1=0, dim2=1: -1,
        torch.digamma: lambda input, out=None: -1,
        torch.dist: lambda input, other, p=2: -1,
        torch.div: lambda input, other, rounding_mode=None, out=None: -1,
        torch.divide: lambda input, other, rounding_mode=None, out=None: -1,
        torch.dot: lambda input, other, out=None: -1,
        torch.dropout: lambda input, p, train, inplace=False: -1,
        torch.dsmm: lambda input, mat2: -1,
        torch.hsmm: lambda mat1, mat2: -1,
        torch.dsplit: lambda input, indices_or_sections: -1,
        torch.dstack: lambda tensors, out=None: -1,
        torch.eig: lambda input, eigenvectors=False, out=None: -1,
        torch.linalg.eig: lambda input, out=None: -1,
        torch.linalg.eigvals: lambda input, out=None: -1,
        torch.linalg.eigh: lambda input, UPLO="L", out=None: -1,
        torch.linalg.eigvalsh: lambda input, UPLO="L", out=None: -1,
        torch.einsum: lambda equation, *operands: -1,
        torch.embedding: (lambda input, weight, padding_idx=None, max_norm=None, norm_type=2.0, scale_grad_by_freq=False,
                          sparse=False: -1),
        torch.embedding_bag: (lambda input, weight, offsets, max_norm=None, norm_type=2, scale_grad_by_freq=False,
                              mode='mean', sparse=False, per_sample_weights=None, padding_idx=None: -1),
        torch.empty_like: lambda input, dtype=None, layout=None, device=None, requires_grad=False: -1,
        torch.eq: lambda input, other, out=None: -1,
        torch.equal: lambda input, other: -1,
        torch.erf: lambda input, out=None: -1,
        torch.erfc: lambda input, out=None: -1,
        torch.erfinv: lambda input, out=None: -1,
        torch.exp: lambda input, out=None: -1,
        torch.exp2: lambda input, out=None: -1,
        torch.expm1: lambda input, out=None: -1,
        torch.fake_quantize_per_channel_affine: lambda input, scale, zero_point, axis, quant_min, quant_max: -1,
        torch.fake_quantize_per_tensor_affine: lambda input, scale, zero_point, quant_min, quant_max: -1,
        torch.fused_moving_avg_obs_fake_quant: (lambda x, observer_on, fake_quant_on, averaging_const, running_min,
                                                running_max, scale, zero_point, quant_min, quant_max, ch_axis,
                                                per_row_fake_quant=False, symmetric_quant=False: -1),
        torch.fbgemm_linear_fp16_weight: lambda input, packed_weight, bias: -1,
        torch.fbgemm_linear_fp16_weight_fp32_activation: lambda input, packed_weight, bias: -1,
        torch.fbgemm_linear_int8_weight: lambda input, weight, packed, col_offsets, weight_scale, weight_zero_point, bias: -1,
        torch.fbgemm_linear_int8_weight_fp32_activation: (lambda input, weight, packed, col_offsets, weight_scale,
                                                          weight_zero_point, bias: -1),
        torch.fbgemm_linear_quantize_weight: lambda input: -1,
        torch.fbgemm_pack_gemm_matrix_fp16: lambda input: -1,
        torch.fbgemm_pack_quantized_matrix: lambda input, a, b: -1,
        torch.feature_alpha_dropout: lambda input, p, train: -1,
        torch.feature_dropout: lambda input, p, train: -1,
        torch.fft.fft: lambda input, n=None, dim=-1, norm=None: -1,
        torch.fft.ifft: lambda input, n=None, dim=-1, norm=None: -1,
        torch.fft.rfft: lambda input, n=None, dim=-1, norm=None: -1,
        torch.fft.irfft: lambda input, n=None, dim=-1, norm=None: -1,
        torch.fft.hfft: lambda input, n=None, dim=-1, norm=None: -1,
        torch.fft.ihfft: lambda input, n=None, dim=-1, norm=None: -1,
        torch.fft.hfft2: lambda input, s=None, dim=(-2, -1), norm=None: -1,
        torch.fft.ihfft2: lambda input, s=None, dim=(-2, -1), norm=None: -1,
        torch.fft.hfftn: lambda input, s=None, dim=-1, norm=None: -1,
        torch.fft.ihfftn: lambda input, s=None, dim=-1, norm=None: -1,
        torch.fft.fftn: lambda input, s=None, dim=None, norm=None: -1,
        torch.fft.ifftn: lambda input, s=None, dim=None, norm=None: -1,
        torch.fft.rfftn: lambda input, s=None, dim=None, norm=None: -1,
        torch.fft.irfftn: lambda input, s=None, dim=None, norm=None: -1,
        torch.fft.fft2: lambda input, s=None, dim=(-2, -1), norm=None: -1,
        torch.fft.ifft2: lambda input, s=None, dim=(-2, -1), norm=None: -1,
        torch.fft.rfft2: lambda input, s=None, dim=(-2, -1), norm=None: -1,
        torch.fft.irfft2: lambda input, s=None, dim=(-2, -1), norm=None: -1,
        torch.fft.fftshift: lambda input, dim=None: -1,
        torch.fft.ifftshift: lambda input, dim=None: -1,
        torch.fft.fft: lambda input, n=None, dim=-1, norm=None: -1,
        torch.fix: lambda input, out=None: -1,
        torch.flatten: lambda input, start_dim=0, end_dim=-1: -1,
        torch.flip: lambda input, dims: -1,
        torch.fliplr: lambda input: -1,
        torch.flipud: lambda input: -1,
        torch.frobenius_norm: lambda input, dim=None, keepdim=False, out=None: -1,
        torch.floor: lambda input, out=None: -1,
        torch.floor_divide: lambda input, other: -1,
        torch.float_power: lambda input, exponent, out=None: -1,
        torch.fmod: lambda input, other, out=None: -1,
        torch.frac: lambda input, out=None: -1,
        torch.frexp: lambda input, out=None: -1,
        torch.full_like: lambda input, fill_value, out=None, dtype=None, layout=torch.strided, device=None, requires_grad=False: -1,
        torch.lu_unpack: lambda LU_data, LU_pivots, unpack_data=True, unpack_pivots=True: -1,
        torch.gather: lambda input, dim, index, out=None, sparse_grad=False: -1,
        torch.gcd: lambda input, other, out=None: -1,
        torch.ge: lambda input, other, out=None: -1,
        torch.greater_equal: lambda input, other, out=None: -1,
        torch.geqrf: lambda input, out=None: -1,
        torch.i0: lambda input, out=None: -1,
        torch.inner: lambda input, other, out=None: -1,
        torch.outer: lambda input, vec2, out=None: -1,
        torch.ger: lambda input, vec2, out=None: -1,  # alias for torch.outer
        torch.gradient: lambda input, spacing=None, dim=None, edge_order=1: -1,
        torch.grid_sampler: lambda input, grid, interpolation_mode, padding_mode, align_corners: -1,
        torch.grid_sampler_2d: lambda input, grid, interpolation_mode, padding_mode, align_corners: -1,
        torch.grid_sampler_3d: lambda input, grid, interpolation_mode, padding_mode, align_corners: -1,
        torch.group_norm: lambda input, num_groups, weight=None, bias=None, eps=1e-05, cudnn_enabled=True: -1,
        torch.gru: lambda input, hx, params, has_biases, num_layers, gropout, train, bidirectional, batch_first: -1,
        torch.gru_cell: lambda input, hx, w_ih, w_hh, b_ih=None, b_hh=None: -1,
        torch.gt: lambda input, other, out=None: -1,
        torch.greater: lambda input, other, out=None: -1,
        torch.hardshrink: lambda input, lambd=0.5: -1,
        torch.heaviside: lambda input, values, out=None: -1,
        torch.hinge_embedding_loss: lambda input, target, margin=1.0, size_average=None, reduce=None, reduction='mean': -1,
        torch.histc: lambda input, bins=100, min=0, max=0, out=None: -1,
        torch.histogram: lambda input, bins=100, min=None, max=None, weight=None, density=False, out=None: -1,
        torch.histogramdd: lambda input, bins, weight=None, density=False: -1,
        torch.linalg.householder_product: lambda input, tau: -1,
        torch.hspmm: lambda mat1, mat2, out=None: -1,
        torch.hsplit: lambda input, indices_or_sections: -1,
        torch.hstack: lambda tensors, out=None: -1,
        torch.hypot: lambda input, other, out=None: -1,
        torch.igamma: lambda input, other, out=None: -1,
        torch.igammac: lambda input, other, out=None: -1,
        torch.imag: lambda input, out=None: -1,
        torch.index_add: lambda input, dim, index, source: -1,
        torch.index_copy: lambda input, dim, index, source: -1,
        torch.index_put: lambda input, indices, values, accumulate=False: -1,
        torch.index_select: lambda input, dim, index, out=None: -1,
        torch.index_fill: lambda input, dim, index, value: -1,
        torch.isfinite: lambda tensor: -1,
        torch.isin: lambda e, te, assume_unique=False, invert=False: -1,
        torch.isinf: lambda tensor: -1,
        torch.isreal: lambda tensor: -1,
        torch.isposinf: lambda input, out=None: -1,
        torch.isneginf: lambda input, out=None: -1,
        torch.instance_norm: (lambda input, running_mean, running_var, weight, bias, use_input_stats, momentum, eps,
                              cudnn_enabled: -1),
        torch.int_repr: lambda input: -1,
        torch.inverse: lambda input, out=None: -1,
        torch.linalg.inv: lambda input, out=None: -1,
        torch.linalg.inv_ex: lambda input, check_errors=False, out=None: -1,
        torch.is_complex: lambda input: -1,
        torch.is_conj: lambda input: -1,
        torch.is_neg: lambda input: -1,
        torch.is_distributed: lambda input: -1,
        torch.is_inference: lambda input: -1,
        torch.is_floating_point: lambda input: -1,
        torch.is_nonzero: lambda input: -1,
        torch.is_same_size: lambda input, other: -1,
        torch.is_signed: lambda input: -1,
        torch.isclose: lambda input, other, rtol=1e-05, atol=1e-08, equal_nan=False: -1,
        torch.isnan: lambda input: -1,
        torch.istft: (lambda input, n_fft, hop_length=None, win_length=None, window=None, center=True,
                      normalized=False, onesided=None, length=None, return_complex=False: -1),
        torch.kl_div: lambda input, target, size_average=None, reduce=None, reduction='mean', log_target=False: -1,
        torch.kron: lambda input, other: -1,
        torch.kthvalue: lambda input, k, dim=None, keepdim=False, out=None: -1,
        torch.layer_norm: lambda input, normalized_shape, weight=None, bias=None, esp=1e-05, cudnn_enabled=True: -1,
        torch.lcm: lambda input, other, out=None: -1,
        torch.ldexp: lambda input, other, out=None: -1,
        torch.le: lambda input, other, out=None: -1,
        torch.less_equal: lambda input, other, out=None: -1,
        torch.lerp: lambda input, end, weight, out=None: -1,
        torch.lgamma: lambda input, out=None: -1,
        torch.lobpcg: lambda input, k=None, B=None, X=None, n=None, iK=None, niter=None, tol=None, largest=None, method=None,
        tracker=None, ortho_iparams=None, ortho_fparams=None, ortho_bparams=None: -1,
        torch.log: lambda input, out=None: -1,
        torch.log_softmax: lambda input, dim, dtype=None: -1,
        torch.log10: lambda input, out=None: -1,
        torch.log1p: lambda input, out=None: -1,
        torch.log2: lambda input, out=None: -1,
        torch.logaddexp: lambda input, other, out=None: -1,
        torch.logaddexp2: lambda input, other, out=None: -1,
        torch.logdet: lambda input: -1,
        torch.xlogy: lambda x, y, out=None: -1,
        torch.logical_and: lambda input, other, out=None: -1,
        torch.logical_not: lambda input, out=None: -1,
        torch.logical_or: lambda input, other, out=None: -1,
        torch.logical_xor: lambda input, other, out=None: -1,
        torch.logsumexp: lambda input, names, keepdim=False, out=None: -1,
        torch.logit: lambda input, eps=None: -1,
        torch.logsumexp: lambda input, names, keepdim=False, out=None: -1,
        torch.lstm: lambda data, batch_sizes, hx, params, has_biases, num_layers, dropout, train, bidirectional: -1,
        torch.lstm_cell: lambda input, hx, w_ih, w_hh, b_ih=None, b_hh=None: -1,
        torch.lstsq: lambda input, A, out=None: -1,
        torch.lt: lambda input, other, out=None: -1,
        torch.less: lambda input, other, out=None: -1,
        torch.lu: lambda A, pivot=True, get_infos=False, out=None: -1,
        torch.lu_solve: lambda b, LU_data, LU_pivots, out=None: -1,
        torch.margin_ranking_loss: lambda input1, input2, target, margin=0, size_average=None, reduce=None, reduction='mean': -1,  # type: ignore[attr-defined]  # noqa: B950
        torch.masked_fill: lambda input, mask, value: -1,
        torch.masked_scatter: lambda input, mask, source: -1,
        torch.masked_select: lambda input, mask, out=None: -1,
        torch.matmul: lambda input, other, out=None: -1,
        torch.linalg.lu_factor: lambda input, pivot=True, out=None: -1,
        torch.linalg.lu_factor_ex: lambda input, pivot=True, check_errors=False, out=None: -1,
        torch.linalg.matmul: lambda input, other, out=None: -1,  # alias for torch.matmul
        torch.matrix_power: lambda input, n: -1,
        torch.linalg.matrix_power: lambda input, n, out=None: -1,
        torch.matrix_rank: lambda input, tol=None, symmetric=False: -1,
        torch.linalg.matrix_rank: lambda input, tol=None, hermitian=False: -1,
        torch.linalg.multi_dot: lambda tensors, out=None: -1,
        torch.matrix_exp: lambda input: -1,
        torch.linalg.matrix_exp: lambda input: -1,
        torch.max: lambda input, out=None: -1,
        torch.maximum: lambda input, other, out=None: -1,
        torch.fmax: lambda input, other, out=None: -1,
        torch.max_pool1d: lambda input, kernel_size, stride=None, padding=0, dilation=1, ceil_mode=False: -1,
        torch.max_pool2d: lambda input, kernel_size, stride=None, padding=0, dilation=1, ceil_mode=False: -1,
        torch.max_pool3d: lambda input, kernel_size, stride=None, padding=0, dilation=1, ceil_mode=False: -1,
        torch.max_pool1d_with_indices: (lambda input, kernel_size, stride=None, padding=0, dilation=1,
                                        return_indices=False, ceil_mode=False: -1),
        torch.mean: lambda input, dim=None: -1,
        torch.nanmean: lambda input, dim=None, keepdim=False, dtype=None, out=None: -1,
        torch.median: lambda input, dim=None: -1,
        torch.nanmedian: lambda input, dim=None: -1,
        torch.meshgrid: lambda *tensors, **kwargs: -1,
        torch.min: lambda input, out=None: -1,
        torch.minimum: lambda input, other, out=None: -1,
        torch.fmin: lambda input, other, out=None: -1,
        torch.miopen_batch_norm: (lambda input, weight, bias, running_mean, running_var, training,
                                  exponential_average_factor, epsilon: -1),
        torch.miopen_convolution: lambda input, weight, bias, padding, stride, dilation, groups, benchmark, deterministic: -1,
        torch.miopen_convolution_transpose: (lambda input, weight, bias, padding, output_padding, stride, dilation,
                                             groups, benchmark, deterministic: -1),
        torch.miopen_depthwise_convolution: (lambda input, weight, bias, padding, stride, dilation, groups, benchmark,
                                             deterministic: -1),
        torch.miopen_rnn: (lambda input, weight, weight_stride0, hx, cx, mode, hidden_size, num_layers, batch_first,
                           dropout, train, bidirectional, batch_sizes, dropout_state: -1),
        torch.mm: lambda input, mat2, out=None: -1,
        torch.mode: lambda input, dim=-1, keepdim=False, out=None: -1,
        torch.movedim: lambda input, source, destination: -1,
        torch.moveaxis: lambda input, source, destination: -1,
        torch.msort: lambda input, descending=False, out=None: -1,
        torch.mul: lambda input, other, out=None: -1,
        torch.multiply: lambda input, other, out=None: -1,
        torch.multinomial: lambda input, num_samples, replacement=False, out=None: -1,
        torch.mv: lambda input, vec, out=None: -1,
        torch.mvlgamma: lambda input, p: -1,
        torch.narrow: lambda input, dim, start, length: -1,
        torch.narrow_copy: lambda input, dim, start, length: -1,
        torch.nan_to_num: lambda input, nan=0.0, posinf=None, neginf=None, out=None: -1,
        torch.native_batch_norm: lambda input, weight, bias, running_mean, running_var, training, momentum, eps: -1,
        torch.native_dropout: lambda input, p, train: -1,
        torch.native_layer_norm: lambda input, normalized_shape, weight=None, bias=None, eps=1e-05: -1,
        torch._native_multi_head_self_attention: lambda query, qkv_weight, qkv_bias, proj_weight, proj_bias, mask=None: -1,
        torch.native_group_norm: lambda input, weight, bias, N, C, HxW, group, eps: -1,
        torch.native_norm: lambda input, p=2: -1,
        torch.native_norm: lambda input, p=2: -1,
        torch.native_norm: lambda input, p=2, dim=None, keepdim=False, dtype=None: -1,
        torch.native_channel_shuffle: lambda input, groups : -1,
        torch.ne: lambda input, other, out=None: -1,
        torch.not_equal: lambda input, other, out=None: -1,
        torch.neg: lambda input, out=None: -1,
        torch.negative: lambda input, out=None: -1,
        torch.nextafter: lambda input, other, out=None: -1,
        torch.nn.functional.adaptive_avg_pool2d: lambda input, output_size: -1,
        torch.nn.functional.adaptive_avg_pool3d: lambda input, output_size: -1,
        torch.nn.functional.adaptive_max_pool1d: lambda input, output_size, return_indices=False: -1,
        torch.nn.functional.adaptive_max_pool1d_with_indices: lambda input, output_size, return_indices=False: -1,
        torch.nn.functional.adaptive_max_pool2d: lambda input, output_size, return_indices=False: -1,
        torch.nn.functional.adaptive_max_pool2d_with_indices: lambda input, output_size, return_indices=False: -1,
        torch.nn.functional.adaptive_max_pool3d: lambda input, output_size, return_indices=False: -1,
        torch.nn.functional.adaptive_max_pool3d_with_indices: lambda input, output_size, return_indices=False: -1,
        torch.nn.functional.affine_grid: lambda theta, size, align_corners=None: -1,
        torch.nn.functional.alpha_dropout: lambda input, p=0.5, training=False, inplace=False: -1,
        torch.nn.functional.avg_pool2d: (lambda input, kernel_size, stride=None, padding=0, ceil_mode=False,
                                         count_include_pad=True, divisor_override=None: -1),
        torch.nn.functional.avg_pool3d: (lambda input, kernel_size, stride=None, padding=0, ceil_mode=False,
                                         count_include_pad=True, divisor_override=None: -1),
        torch.nn.functional.batch_norm: (lambda input, running_mean, running_var, weight=None, bias=None, training=False,
                                         momentum=0.1, eps=1e-05: -1),
        torch.nn.functional.bilinear: lambda input1, input2, weight, bias=None: -1,
        torch.nn.functional.binary_cross_entropy: (lambda input, target, weight=None, size_average=None, reduce=None,
                                                   reduction="mean": -1),
        torch.nn.functional.binary_cross_entropy_with_logits: (lambda input, target, weight=None, size_average=None,
                                                               reduce=None, reduction="mean", pos_weight=None: -1),
        torch.nn.functional.celu: lambda input, alpha=1.0, inplace=False: -1,
        torch.nn.functional.cosine_embedding_loss: (lambda input1, input2, target, margin=0, size_average=None,
                                                    reduce=None, reduction='mean': -1),
        torch.nn.functional.cross_entropy: (lambda input, target, weight=None, size_average=None, ignore_index=-100,
                                            reduce=None, reduction="mean", label_smoothing=0.0: -1),
        torch.nn.functional.ctc_loss: (lambda log_probs, targets, input_lengths, target_lengths, blank=0,
                                       reduction='mean', zero_infinity=False: -1),
        torch.nn.functional.dropout: lambda input, p=0.5, training=True, inplace=False: -1,
        torch.nn.functional.dropout2d: lambda input, p=0.5, training=True, inplace=False: -1,
        torch.nn.functional.dropout3d: lambda input, p=0.5, training=True, inplace=False: -1,
        torch.nn.functional.elu: lambda input, alpha=1.0, inplace=False: -1,
        torch.nn.functional.embedding: (lambda input, weight, padding_idx=None, max_norm=None, norm_type=2.0,
                                        scale_grad_by_freq=False, sparse=False: -1),
        torch.nn.functional.embedding_bag: (lambda input, weight, offsets=None, max_norm=None, norm_type=2,
                                            scale_grad_by_freq=False, mode='mean', sparse=False, per_sample_weights=None,
                                            include_last_offset=False, padding_idx=None: -1),
        torch.nn.functional.feature_alpha_dropout: lambda input, p=0.5, training=False, inplace=False: -1,
        torch.nn.functional.fold: lambda input, output_size, kernel_size, dilation=1, padding=0, stride=1: -1,
        torch.nn.functional.fractional_max_pool2d: (lambda input, kernel_size, output_size=None, output_ratio=None,
                                                    return_indices=False, _random_samples=None: -1),
        torch.nn.functional.fractional_max_pool2d_with_indices: (
            lambda input, kernel_size, output_size=None, output_ratio=None, return_indices=False,
            _random_samples=None: -1),
        torch.nn.functional.fractional_max_pool3d: (lambda input, kernel_size, output_size=None, output_ratio=None,
                                                    return_indices=False, _random_samples=None: -1),
        torch.nn.functional.fractional_max_pool3d_with_indices: (
            lambda input, kernel_size, output_size=None, output_ratio=None, return_indices=False,
            _random_samples=None: -1),
        torch.nn.functional.gaussian_nll_loss: lambda input, target, var, full=False, eps=1e-06, reduction='mean': -1,
<<<<<<< HEAD
        torch.nn.functional.gelu: lambda input, approximate=False: -1,
=======
        torch.nn.functional.gelu: lambda input, approximate='none': -1,
>>>>>>> ad38b92f
        torch.nn.functional.glu: lambda input, dim=-1: -1,
        torch.nn.functional.grid_sample: lambda input, grid, mode='bilinear', padding_mode='zeros', align_corners=None: -1,
        torch.nn.functional.group_norm: lambda input, num_groups, weight=None, bias=None, eps=1e-05: -1,
        torch.nn.functional.gumbel_softmax: lambda logits, tau=1, hard=False, eps=1e-10, dim=-1: -1,
        torch.nn.functional.hardshrink: lambda input, lambd=0.5: -1,
        torch.nn.functional.hardtanh: lambda input, min_val=-1., max_val=1., inplace=False: -1,
        torch.nn.functional.hinge_embedding_loss: (lambda input, target, margin=1.0, size_average=None, reduce=None,
                                                   reduction='mean': -1),
        torch.nn.functional.instance_norm: (lambda input, running_mean=None, running_var=None, weight=None, bias=None,
                                            use_input_stats=True, momentum=0.1, eps=1e-05: -1),
        torch.nn.functional.interpolate: (lambda input, size=None, scale_factor=None, mode='nearest', align_corners=None,
                                          recompute_scale_factor=None, antialias=False: -1),
        torch.nn.functional.kl_div: lambda input, target, size_average=None, reduce=None, reduction='mean', log_target=False: -1,
        torch.nn.functional.l1_loss: lambda input, target, size_average=None, reduce=None, reduction='mean': -1,
        torch.nn.functional.layer_norm: lambda input, normalized_shape, weight=None, bias=None, eps=1e-05: -1,
        torch.nn.functional.leaky_relu: lambda input, negative_slope=0.01, inplace=False: -1,
        torch.nn.functional.linear: lambda input, weight, bias=None: -1,
        torch.nn.functional.local_response_norm: lambda input, size, alpha=0.0001, beta=0.75, k=1.0: -1,
        torch.nn.functional.log_softmax: lambda input, dim=None, _stacklevel=3, dtype=None: -1,
        torch.nn.functional.logsigmoid: lambda input: -1,
        torch.nn.functional.lp_pool1d: lambda input, norm_type, kernel_size, stride=None, ceil_mode=False: -1,
        torch.nn.functional.lp_pool2d: lambda input, norm_type, kernel_size, stride=None, ceil_mode=False: -1,
        torch.nn.functional.margin_ranking_loss: (lambda input1, input2, target, margin=0, size_average=None,
                                                  reduce=None, reduction='mean': -1),
        torch.nn.functional.max_pool1d: (lambda input, kernel_size, stride=None, padding=0, dilation=1,
                                         ceil_mode=False, return_indices=False: -1),
        torch.nn.functional.max_pool1d_with_indices: (lambda input, kernel_size, stride=None, padding=0, dilation=1,
                                                      return_indices=False, ceil_mode=False: -1),
        torch.nn.functional.max_pool2d: (lambda input, kernel_size, stride=None, padding=0, dilation=1,
                                         ceil_mode=False, return_indices=False: -1),
        torch.nn.functional.max_pool2d_with_indices: (lambda input, kernel_size, stride=None, padding=0, dilation=1,
                                                      return_indices=False, ceil_mode=False: -1),
        torch.nn.functional.max_pool3d: (lambda input, kernel_size, stride=None, padding=0, dilation=1,
                                         return_indices=False, ceil_mode=False: -1),
        torch.nn.functional.max_pool3d_with_indices: (lambda input, kernel_size, stride=None, padding=0, dilation=1,
                                                      return_indices=False, ceil_mode=False: -1),
        torch.nn.functional.max_unpool1d: lambda input, indices, kernel_size, stride=None, padding=0, output_size=None: -1,
        torch.nn.functional.max_unpool2d: lambda input, indices, kernel_size, stride=None, padding=0, output_size=None: -1,
        torch.nn.functional.max_unpool3d: lambda input, indices, kernel_size, stride=None, padding=0, output_size=None: -1,
        torch.nn.functional.mse_loss: lambda input, target, size_average=None, reduce=None, reduction='mean': -1,
        torch.nn.functional.multi_head_attention_forward: (
            lambda query, key, value, embed_dim_to_check, num_heads, in_proj_weight, in_proj_bias, bias_k, bias_v,
            add_zero_attn, dropout_p, out_proj_weight, out_proj_bias, training=True, key_padding_mask=None,
            need_weights=True, attn_mask=None, use_separate_proj_weight=False, q_proj_weight=None, k_proj_weight=None,
            v_proj_weight=None, static_k=None, static_v=None: -1),
        torch.nn.functional.multi_margin_loss: (lambda input, target, p=1, margin=1.0, weight=None, size_average=None,
                                                reduce=None, reduction='mean': -1),
        torch.nn.functional.multilabel_margin_loss: (lambda input, target, size_average=None, reduce=None,
                                                     reduction='mean': -1),
        torch.nn.functional.multilabel_soft_margin_loss: (lambda input, target, weight=None, size_average=None,
                                                          reduce=None, reduction='mean': -1),
        torch.nn.functional.nll_loss: (lambda input, target, weight=None, size_average=None, ignore_index=-100,
                                       reduce=None, reduction='mean': -1),
        torch.nn.functional.normalize: lambda input, p=2, dim=1, eps=1e-12, out=None: -1,
        torch.nn.functional.one_hot: lambda tensor, num_classes=-1: -1,
        torch.nn.functional.pad: lambda input, pad, mode='constant', value=0: -1,
        torch.nn.functional.pairwise_distance: lambda x1, x2, p=2.0, eps=1e-06, keepdim=False: -1,
        torch.nn.functional.poisson_nll_loss: (lambda input, target, log_input=True, full=False, size_average=None,
                                               eps=1e-08, reduce=None, reduction='mean': -1),
        torch.nn.functional.prelu: lambda input, weight: -1,
        torch.nn.functional.relu: lambda input, inplace=False: -1,
        torch.nn.functional.relu6: lambda input, inplace=False: -1,
        torch.nn.functional.rrelu: lambda input, lower=0.125, upper=0.3333333333333333, training=False, inplace=False: -1,
        torch.nn.functional.selu: lambda input, inplace=False: -1,
        torch.nn.functional.silu: lambda input, inplace=False: -1,
        torch.nn.functional.mish: lambda input, inplace=False: -1,
        torch.nn.functional.smooth_l1_loss: lambda input, target, size_average=None, reduce=None, reduction='mean', beta=1.: -1,
        torch.nn.functional.huber_loss: lambda input, target, reduction='mean', delta=1.: -1,
        torch.nn.functional.soft_margin_loss: lambda input, target, size_average=None, reduce=None, reduction='mean': -1,
        torch.nn.functional.softmax: lambda input, dim=None, _stacklevel=3, dtype=None: -1,
        torch.nn.functional.softmin: lambda input, dim=None, _stacklevel=3, dtype=None: -1,
        torch.nn.functional.softplus: lambda input, beta=1, threshold=20: -1,
        torch.nn.functional.softshrink: lambda input, lambd=0.5: -1,
        torch.nn.functional.softsign: lambda input: -1,
        torch.nn.functional.tanhshrink: lambda input: -1,
        torch.nn.functional.threshold: lambda input, threshold, value, inplace=False: -1,
        torch.nn.functional.triplet_margin_loss: (lambda anchor, positive, negative, margin=1.0, p=2, eps=1e-06,
                                                  swap=False, size_average=None, reduce=None, reduction='mean': -1),
        torch.nn.functional.triplet_margin_with_distance_loss: (lambda anchor, positive, negative, *,
                                                                distance_function=None, margin=1.0,
                                                                swap=False, reduction='mean': -1),
        torch.nn.functional.unfold: lambda input, kernel_size, dilation=1, padding=0, stride=1: -1,
        torch.nonzero: lambda input, as_tuple=False: -1,
        torch.argwhere: lambda input: -1,
        torch.norm: lambda input, p='fro', dim=None, keepdim=False, out=None, dtype=None: -1,
        torch.linalg.norm: lambda input, ord=None, dim=None, keepdim=False, out=None, dtype=None: -1,
        torch.linalg.vector_norm: lambda input, ord=2, dim=None, keepdim=False, out=None, dtype=None: -1,
        torch.linalg.matrix_norm: lambda input, ord='fro', dim=(-2, -1), keepdim=False, out=None, dtype=None: -1,
        torch.norm_except_dim: lambda v, pow=2, dim=0: -1,
        torch.nuclear_norm: lambda input, p='fro', dim=None, keepdim=False, out=None, dtype=None: -1,
        torch.numel: lambda input: -1,
        torch.orgqr: lambda input, tau: -1,
        torch.ormqr: lambda input, input2, input3, left=True, transpose=False: -1,
        torch.pairwise_distance: lambda x1, x2, p=2.0, eps=1e-06, keepdim=False: -1,
        torch.permute: lambda self, dim: -1,
        torch.pca_lowrank: lambda input, q=None, center=True, niter=2: -1,
        torch.pdist: lambda input, p=2: -1,
        torch.pinverse: lambda input, rcond=1e-15: -1,
        torch.linalg.pinv: lambda input, rcond=1e-15, hermitian=False: -1,
        torch.pixel_shuffle: lambda input, upscale_factor: -1,
        torch.pixel_unshuffle: lambda input, downscale_factor: -1,
        torch.poisson: lambda input, generator=None: -1,
        torch.poisson_nll_loss: lambda input, target, log_input, full, eps, reduction: -1,
        torch.polygamma: lambda input, n, out=None: -1,
        torch.positive: lambda input, out=None: -1,
        torch.prelu: lambda input, weight: -1,
        torch.ones_like: lambda input, dtype=None, layout=None, device=None, requires_grad=False: -1,
        torch.pow: lambda input, exponent, out=None: -1,
        torch.prod: lambda input, dtype=None: -1,
        torch.put: lambda input, index, source, accumulate=False: -1,
        torch.q_per_channel_axis: lambda input: -1,
        torch.q_per_channel_scales: lambda input: -1,
        torch.q_per_channel_zero_points: lambda input: -1,
        torch.q_scale: lambda input: -1,
        torch.q_zero_point: lambda input: -1,
        torch.qr: lambda input, some=True, out=None: -1,
        torch.linalg.qr: lambda input, mode='reduced', out=None: -1,
        torch.quantile: lambda input, q, dim=None, keepdim=False, interpolation='linear', out=None: -1,
        torch.nanquantile: lambda input, q, dim=None, keepdim=False, interpolation='linear', out=None: -1,
        torch.quantize_per_channel: lambda input, scales, zero_points, axis, dtype: -1,
        torch.quantize_per_tensor: lambda input, scale, zero_point, dtype: -1,
        torch.quantize_per_tensor_dynamic: lambda input, dtype, reduce_range: -1,
        torch.quantized_batch_norm: lambda input, weight, bias, mean, var, eps, output_scale, output_zero_point: -1,
        torch.quantized_gru_cell: (lambda input, hx, w_ih, w_hh, b_ih, b_hh, packed_ih, packed_hh, col_offsets_ih,
                                   col_offsets_hh, scale_ih, scale_hh, zero_point_ih, zero_point_hh: -1),

        torch.quantized_lstm_cell: (lambda input, hx, w_ih, w_hh, b_ih, b_hh, packed_ih, packed_hh, col_offsets_ih,
                                    col_offsets_hh, scale_ih, scale_hh, zero_point_ih, zero_point_hh: -1),
        torch.quantized_max_pool1d: (lambda input, kernel_size, stride=tuple(), padding=(0,),
                                     dilation=(1,), ceil_mode=False: -1),
        torch.quantized_max_pool2d: (lambda input, kernel_size, stride=tuple(), padding=(0, 0),
                                     dilation=(1, 1), ceil_mode=False: -1),
        torch.quantized_rnn_relu_cell: (lambda input, hx, w_ih, w_hh, b_ih, b_hh, packed_ih, packed_hh, col_offsets_ih,
                                        col_offsets_hh, scale_ih, scale_hh, zero_point_ih, zero_point_hh: -1),
        torch.quantized_rnn_tanh_cell: (lambda input, hx, w_ih, w_hh, b_ih, b_hh, packed_ih, packed_hh, col_offsets_ih,
                                        col_offsets_hh, scale_ih, scale_hh, zero_point_ih, zero_point_hh: -1),
        torch.rad2deg: lambda input, out=None: -1,
        torch.rand_like: lambda input, dtype=None, layout=None, device=None, requires_grad=False: -1,
        torch.randint_like: lambda input, high, dtype=None, layout=torch.strided, device=None, requires_grad=False: -1,
        torch.randn_like: lambda input, dtype=None, layout=None, device=None, requires_grad=False: -1,
        torch.ravel: lambda input: -1,
        torch.real: lambda input, out=None: -1,
        torch.vdot: lambda input, other, out=None: -1,
        torch.view_as_real: lambda input: -1,
        torch.view_as_complex: lambda input: -1,
        torch.reciprocal: lambda input, out=None: -1,
        torch.relu: lambda input, inplace=False: -1,
        torch.remainder: lambda input, other, out=None: -1,
        torch.renorm: lambda input, p, dim, maxnorm, out=None: -1,
        torch.repeat_interleave: lambda input, dim=None: -1,
        torch.reshape: lambda input, shape: -1,
        torch.rnn_relu: lambda input, hx, params, has_biases, num_layers, dropout, train, bidirectional, batch_first: -1,
        torch.rnn_relu_cell: lambda input, hx, w_ih, w_hh, b_ih=None, b_hh=None: -1,
        torch.rnn_tanh: lambda input, hx, params, has_biases, num_layers, dropout, train, bidirectional, batch_first: -1,
        torch.rnn_tanh_cell: lambda input, hx, w_ih, w_hh, b_ih=None, b_hh=None: -1,
        torch.roll: lambda input, shifts, dims=None: -1,
        torch.rot90: lambda input, k=1, dims=(0, 1): -1,
        torch.round: lambda input, out=None: -1,
        torch.row_stack: lambda tensors, out=None: -1,  # alias for torch.vstack
        torch._rowwise_prune: (lambda weight, mask, compressed_indices_dtype: -1),
        torch.rrelu: lambda input, lower=1. / 8, upper=1. / 3, training=False, inplace=False: -1,
        torch.rsqrt: lambda input, out=None: -1,
        torch.rsub: lambda input, other, alpha=1: -1,
        torch.saddmm: lambda input, mat1, mat2, beta=1, alpha=1, out=None: -1,
        torch.scatter: lambda input, dim, index, src: -1,
        torch.scatter_add: lambda input, dim, index, src: -1,
        torch._scatter_reduce: lambda input, dim, index, reduce, output_size=None: -1,
        torch.searchsorted: lambda sorted_sequence, input, out_int32=False, right=False, out=None: -1,
        torch.segment_reduce: lambda data, reduce="max", lengths=None, indices=None, axis=0, unsafe=False: -1,
        torch.select: lambda input, dim, index: -1,
        torch.select_scatter: lambda input, src, dim, index: -1,
        torch.slice_scatter: lambda input, src, dim, start, end, step: -1,
        torch.selu: lambda input, inplace=False: -1,
        torch.sigmoid: lambda input, out=None: -1,
        torch.sign: lambda input, out=None: -1,
        torch.signbit: lambda input, out=None: -1,
        torch.sgn: lambda input, out=None: -1,
        torch.sin: lambda input, out=None: -1,
        torch.sinc: lambda input, out=None: -1,
        torch.sinh: lambda input, out=None: -1,
        torch.slogdet: lambda input: -1,
        torch.linalg.slogdet: lambda input: -1,
        torch.smm: lambda input, mat2: -1,
        torch.spmm: lambda input, mat2: -1,
        torch.softmax: lambda input, dim, dtype=None: -1,
        torch.solve: lambda input, A, out=None: -1,
        torch.linalg.solve: lambda input, other, out=None: -1,
        torch.sort: lambda input, dim=-1, descending=False, *, stable=False, out=None: -1,
        torch.split: lambda tensor, split_size_or_sections, dim=0: -1,
        torch.split_with_sizes: lambda tensor, split_size_or_sections, dim=0: -1,
        torch.sqrt: lambda input, out=None: -1,
        torch.square: lambda input, out=None: -1,
        torch.squeeze: lambda input, dim=None, out=None: -1,
        torch.sspaddmm: lambda input, mat1, mat2, beta=1, alpha=1, out=None: -1,
        torch.stack: lambda tensors, dim=0, out=None: -1,
        torch.std: lambda input, dim=None: -1,
        torch.std_mean: lambda input, dim=None: -1,
        torch.stft: (lambda input, n_fft, hop_length=None, win_length=None, window=None, center=True,
                     pad_mode='reflect', normalized=False, onesided=True, return_complex=None: -1),
        torch.sub: lambda input, other, out=None: -1,
        torch.subtract: lambda input, other, out=None: -1,
        torch.sum: lambda input, dim=None: -1,
        torch.nansum: lambda input, dim=None: -1,
        torch.svd: lambda input, some=True, compute_uv=True, out=None: -1,
        torch.svd_lowrank: lambda input, q=6, niter=2, M=None: -1,
        torch.linalg.svd: lambda input, full_matrices=True, out=None: -1,
        torch.linalg.svdvals: lambda input, out=None: -1,
        torch.symeig: lambda input, eigenvectors=False, upper=True, out=None: -1,
        torch.swapaxes: lambda input, dim0, dim1: -1,
        torch.swapdims: lambda input, axis0, axis1: -1,
        torch.special.entr: lambda input: -1,
        torch.special.erf: lambda input: -1,
        torch.special.erfc: lambda input: -1,
        torch.special.erfcx: lambda input: -1,
        torch.special.erfinv: lambda input: -1,
        torch.special.exp2: lambda input: -1,
        torch.special.expm1: lambda input: -1,
        torch.special.expit: lambda input: -1,
        torch.special.polygamma: lambda input, n, out=None: -1,
        torch.special.digamma: lambda input: -1,
        torch.special.psi: lambda input: -1,
        torch.special.gammainc: lambda input, other, out=None: -1,
        torch.special.gammaincc: lambda input, other, out=None: -1,
        torch.special.gammaln: lambda input: -1,
        torch.special.i0: lambda input: -1,
        torch.special.i0e: lambda input: -1,
        torch.special.i1: lambda input: -1,
        torch.special.i1e: lambda input: -1,
        torch.special.logit: lambda input: -1,
        torch.special.logsumexp: lambda input, dim, keepdim=False, out=None: -1,
        torch.special.log1p: lambda input: -1,
        torch.special.log_softmax: lambda input, dim, dtype=None: -1,
        torch.special.round: lambda input: -1,
        torch.special.sinc: lambda input: -1,
        torch.special.softmax: lambda input, dim, dtype=None: -1,
        torch.special.multigammaln: lambda input, p: -1,
        torch.special.ndtri: lambda input: -1,
        torch.special.ndtr: lambda input: -1,
        torch.special.xlogy: lambda input, other, out=None: -1,
        torch.special.xlog1py: lambda input, other, out=None: -1,
        torch.special.zeta: lambda self, other, out=None: -1,
        torch.t: lambda input: -1,
        torch.take: lambda input, index: -1,
        torch.take_along_dim: lambda input, indices, dim=None, out=None: -1,
        torch.tan: lambda input, out=None: -1,
        torch.tanh: lambda input, out=None: -1,
        torch.linalg.tensorinv: lambda a, ind=2: -1,
        torch.linalg.tensorsolve: lambda a, b, dims=None: -1,
        torch.tensordot: lambda a, b, dims=2, out=None: -1,
        torch.tensor_split: lambda input, indices_or_sections, dim=0: -1,
        torch.threshold: lambda input, threshold, value, inplace=False: -1,
        torch.tile: lambda input, dims: -1,
        torch.topk: lambda input, k, dim=-1, descending=False, out=None: -1,
        torch.trace: lambda input: -1,
        torch.transpose: lambda input, dim0, dim1: -1,
        torch.trapz: lambda y, x=None, dim=-1: -1,
        torch.trapezoid: lambda y, x=None, dim=-1: -1,
        torch.triangular_solve: lambda input, A, upper=True, transpose=False, unitriangular=False: -1,
        torch.linalg.solve_triangular: lambda input, B, upper, left=True, unitriangular=False: -1,
        torch.tril: lambda input, diagonal=0, out=None: -1,
        torch.triplet_margin_loss: (lambda anchor, positive, negative, margin=1.0, p=2, eps=1e-06, swap=False,

                                    size_average=None, reduce=None, reduction='mean': -1),
        torch.triu: lambda input, diagonal=0, out=None: -1,
        torch.true_divide: lambda input, other: -1,
        torch.trunc: lambda input, out=None: -1,
        torch.unbind: lambda input, dim=0: -1,
        torch.unique: lambda input, sorted=True, return_inverse=False, return_counts=False, dim=None: -1,
        torch.unique_consecutive: lambda input, return_inverse=False, return_counts=False, dim=None: -1,
        torch.unsafe_chunk: lambda input, chunks, dim=0: -1,
        torch.unsafe_split: lambda tensor, split_size_or_sections, dim=0: -1,
        torch.unsafe_split_with_sizes: lambda tensor, split_size_or_sections, dim=0: -1,
        torch.unsqueeze: lambda input, dim, out=None: -1,
        torch.var: lambda input, dim=None: -1,
        torch.var_mean: lambda input, dim=None: -1,
        torch.vsplit: lambda input, indices_or_sections: -1,
        torch.vstack: lambda tensors, out=None: -1,
        torch.where: lambda condition, x=None, y=None: -1,
        torch.zeros_like: lambda input, dtype=None, layout=None, device=None, requires_grad=False: -1,
        Tensor.__floordiv__: lambda self, other: -1,
        Tensor.__rfloordiv__: lambda self, other: -1,
        Tensor.__ifloordiv__: lambda self, other: -1,
        Tensor.__truediv__: lambda self, other: -1,
        Tensor.__rtruediv__: lambda self, other: -1,
        Tensor.__itruediv__: lambda self, other: -1,
        Tensor.__lshift__: lambda self, other: -1,
        Tensor.__rlshift__: lambda self, other: -1,
        Tensor.__ilshift__: lambda self, other: -1,
        Tensor.__rshift__: lambda self, other: -1,
        Tensor.__rrshift__: lambda self, other: -1,
        Tensor.__irshift__: lambda self, other: -1,
        Tensor.__and__: lambda self, other: -1,
        Tensor.__or__: lambda self, other: -1,
        Tensor.__xor__: lambda self, other: -1,
        Tensor.__float__: lambda self: -1,
        Tensor.__complex__: lambda self: -1,
        Tensor.__array__: lambda self, dtype: -1,
        Tensor.__bool__: lambda self: -1,
        Tensor.__contains__: lambda self, other: -1,
        Tensor.__neg__: lambda self: -1,
        Tensor.__invert__: lambda self: -1,
        Tensor.__mod__: lambda self, other: -1,
        Tensor.__rmod__: lambda self, other: -1,
        Tensor.__imod__: lambda self, other: -1,
        Tensor.__array_wrap__: lambda self, array: -1,
        Tensor.__getitem__: lambda self, idx: -1,
        Tensor.__deepcopy__: lambda self, memo: -1,
        Tensor.__int__: lambda self: -1,
        Tensor.__long__: lambda self: -1,
        Tensor.__hash__: lambda self: -1,
        Tensor.__index__: lambda self: -1,
        Tensor.__len__: lambda self: -1,
        Tensor.__format__: lambda self, format_spec: -1,
        Tensor.__reduce_ex__: lambda self, proto: -1,
        Tensor.__reversed__: lambda self: -1,
        Tensor.__repr__: lambda self: -1,
        Tensor.__setitem__: lambda self, k, v: -1,
        Tensor.__setstate__: lambda self, d: -1,
        Tensor.T.__get__: lambda self: -1,
        Tensor.H.__get__: lambda self: -1,
        Tensor.mT.__get__: lambda self: -1,
        Tensor.mH.__get__: lambda self: -1,
        Tensor._backward_hooks.__get__: lambda self: -1,
        Tensor._base.__get__: lambda self: -1,
        Tensor._cdata.__get__: lambda self: -1,
        Tensor.grad.__get__: lambda self: -1,
        Tensor._grad.__get__: lambda self: -1,
        Tensor._grad_fn.__get__: lambda self: -1,
        Tensor.grad_fn.__get__: lambda self: -1,
        Tensor._version.__get__: lambda self: -1,
        Tensor._autocast_to_reduced_precision: lambda self: -1,
        Tensor._autocast_to_full_precision: lambda self: -1,
        Tensor.data.__get__: lambda self: -1,
        Tensor.device.__get__: lambda self: -1,
        Tensor.dtype.__get__: lambda self: -1,
        Tensor.is_cuda.__get__: lambda self: -1,
        Tensor.is_xpu.__get__: lambda self: -1,
        Tensor.is_leaf.__get__: lambda self: -1,
        Tensor.retains_grad.__get__: lambda self: -1,
        Tensor.is_meta.__get__: lambda self: -1,
        Tensor.is_mlc.__get__: lambda self: -1,
        Tensor.is_ort.__get__: lambda self: -1,
        Tensor.is_mkldnn.__get__: lambda self: -1,
        Tensor.is_quantized.__get__: lambda self: -1,
        Tensor.is_sparse.__get__: lambda self: -1,
        Tensor.is_sparse_csr.__get__: lambda self: -1,
        Tensor.is_vulkan.__get__: lambda self: -1,
        Tensor.layout.__get__: lambda self: -1,
        Tensor.name.__get__: lambda self: -1,
        Tensor.names.__get__: lambda self: -1,
        Tensor.ndim.__get__: lambda self: -1,
        Tensor.output_nr.__get__: lambda self: -1,
        Tensor.requires_grad.__get__: lambda self: -1,
        Tensor.shape.__get__: lambda self: -1,
        Tensor.volatile.__get__: lambda self: -1,
        Tensor.real.__get__: lambda self: -1,
        Tensor.imag.__get__: lambda self: -1,
        Tensor.__cuda_array_interface__.__get__: lambda self: -1,
        Tensor.type: lambda self, dtype=None, non_blocking=False, **kwargs: -1,
        Tensor._coalesced_: lambda self: -1,
        Tensor._dimI: lambda self: -1,
        Tensor._dimV: lambda self: -1,
        Tensor._indices: lambda self: -1,
        Tensor._is_view: lambda self: -1,
        Tensor._nnz: lambda self: -1,
        Tensor.crow_indices: lambda self: -1,
        Tensor.col_indices: lambda self: -1,
        Tensor._update_names: lambda self, names, inplace: -1,
        Tensor._values: lambda self: -1,
        Tensor.adjoint: lambda self: -1,
        Tensor.align_as: lambda self, other: -1,
        Tensor.align_to: lambda self, order, ellipsis_idx: -1,
        Tensor.apply_: lambda self, callable: -1,
        Tensor.as_strided: lambda self, size, stride: -1,
        Tensor.as_strided_: lambda self, size, stride: -1,
        Tensor.backward: lambda self, gradient=None, retain_graph=None, create_graph=False, inputs=None: -1,
        Tensor.bfloat16: lambda self, memory_format=torch.preserve_format: -1,
        Tensor.bool: lambda self, memory_format=torch.preserve_format: -1,
        Tensor.byte: lambda self, memory_format=torch.preserve_format: -1,
        Tensor.char: lambda self, memory_format=torch.preserve_format: -1,
        Tensor.cauchy_: lambda self, median=0, sigma=1, *, generator=None: -1,
        Tensor.coalesce: lambda self: -1,
        Tensor._coalesced_: lambda self, coalesced: -1,
        Tensor.contiguous: lambda self, memory_format=torch.contiguous_format: -1,
        Tensor.copy_: lambda self, src, non_blocking=False: -1,
        Tensor.cpu: lambda self, memory_format=torch.preserve_format: -1,
        Tensor.cuda: lambda self, memory_format=torch.preserve_format: -1,
        Tensor.xpu: lambda self, memory_format=torch.preserve_format: -1,
        Tensor.data_ptr: lambda self: -1,
        Tensor.dense_dim: lambda self: -1,
        Tensor.diagonal_scatter: lambda self, src, offset=0, dim1=0, dim2=1: -1,
        Tensor.dim: lambda self: -1,
        Tensor.double: lambda self, memory_format=torch.preserve_format: -1,
        Tensor.cdouble: lambda self, memory_format=torch.preserve_format: -1,
        Tensor.element_size: lambda self: -1,
        Tensor.expand: lambda self, size: -1,
        Tensor.expand_as: lambda self, other: -1,
        Tensor.exponential_: lambda self, lambd=1, *, generator=None: -1,
        Tensor.fill_: lambda self, value: -1,
        Tensor.fill_diagonal_: lambda self, value: -1,
        Tensor.float: lambda self, memory_format=torch.preserve_format: -1,
        Tensor.cfloat: lambda self, memory_format=torch.preserve_format: -1,
        Tensor.geometric_: lambda self, p, *, generator=None: -1,
        Tensor.get_device: lambda self: -1,
        Tensor.half: lambda self, memory_format=torch.preserve_format: -1,
        Tensor.has_names: lambda self: -1,
        Tensor.indices: lambda self: -1,
        Tensor.int: lambda self, memory_format=torch.preserve_format: -1,
        Tensor.is_coalesced: lambda self: -1,
        Tensor.is_contiguous: lambda self: -1,
        Tensor.is_inference: lambda self: -1,
        Tensor.is_pinned: lambda self: -1,
        Tensor.is_set_to: lambda self, tensor: -1,
        Tensor.is_shared: lambda self: -1,
        Tensor.item: lambda self: -1,
        Tensor.log_normal_: lambda self, mean=1, std=2, *, generator=None: -1,
        Tensor.log_softmax: lambda self, dim: -1,
        Tensor.long: lambda self, memory_format=torch.preserve_format: -1,
        Tensor.map_: lambda self, tensor, callable: -1,
        Tensor.map2_: lambda self, x, y, callable: -1,
        Tensor.mm: lambda self, mat2: -1,
        Tensor.narrow_copy: lambda self, dimension, start, length: -1,
        Tensor.ndimension: lambda self: -1,
        Tensor.nelement: lambda self: -1,
        Tensor.normal_: lambda self: -1,
        Tensor.numpy: lambda self: -1,
        Tensor.permute: lambda self, dim: -1,
        Tensor.pin_memory: lambda self: -1,
        Tensor.put_: lambda self, indices, tensor, accumulate=False: -1,
        Tensor.qscheme: lambda self: -1,
        Tensor.random_: lambda self, from_=0, to=None, *, generator=None: -1,
        Tensor.record_stream: lambda self, stream: -1,
        Tensor.refine_names: lambda self, names: -1,
        Tensor.register_hook: lambda self, hook: -1,
        Tensor.rename: lambda self, name: -1,
        Tensor.repeat: lambda self, *size: -1,
        Tensor.requires_grad_: lambda self, requires_grad=True: -1,
        Tensor.reshape_as: lambda self, other: -1,
        Tensor.resize: lambda self, *size: -1,
        Tensor.resize_: lambda self, size: -1,
        Tensor.resize_as: lambda self, other: -1,
        Tensor.retain_grad: lambda self: -1,
        Tensor.set_: lambda self, source=None, storage_offset=0, size=None, stride=None: -1,
        Tensor.select_scatter: lambda self, src, dim, index: -1,
        Tensor.share_memory_: lambda self: -1,
        Tensor.short: lambda self, memory_format=torch.preserve_format: -1,
        Tensor.size: lambda self: -1,
        Tensor.slice_scatter: lambda self, src, dim, start, end, step: -1,
        Tensor.sparse_dim: lambda self: -1,
        Tensor.sparse_mask: lambda self, mask: -1,
        Tensor.sparse_resize_: lambda self, size1, size2, dense_dim: -1,
        Tensor.sparse_resize_and_clear_: lambda self, size1, size2, dense_dim: -1,
        Tensor.sspaddmm: lambda self, mat1, mat2, beta=1, alpha=1, out=None: -1,
        Tensor.storage: lambda self: -1,
        Tensor._storage: lambda self: -1,
        Tensor.storage_offset: lambda self: -1,
        Tensor.storage_type: lambda self: -1,
        Tensor.sum_to_size: lambda self, size: -1,
        Tensor.tile: lambda self, *reps: -1,
        Tensor.to: lambda self, dtype, non_blocking=False, copy=False, memory_format=torch.preserve_format: -1,
        Tensor.to_dense: lambda self: -1,
        Tensor.to_sparse: lambda self: -1,
        Tensor.tolist: lambda self: -1,
        Tensor.to_mkldnn: lambda self: -1,
        Tensor.type_as: lambda self, other: -1,
        Tensor.unfold: lambda self, dimension, size, step: -1,
        Tensor.uniform_: lambda self, from_=0, to=1: -1,
        Tensor.values: lambda self: -1,
        Tensor.view: lambda self, shape: -1,
        Tensor.view_as: lambda self, other: -1,
        Tensor.zero_: lambda self: -1,
        Tensor.__dlpack__: lambda self, stream=None: -1,
        Tensor.__dlpack_device__: lambda self: -1,
        torch.linalg.lstsq: lambda self, b, cond=None, driver=None: -1,
    }

    ret2 = {}
    ignored = get_ignored_functions()

    for k, v in ret.items():
        # Generate methods like __add__ and add_ by default from add
        names = [
            k.__name__,  # Default method
            k.__name__ + "_",  # Inplace variant
            "__" + k.__name__ + "__",  # Dunder method
            "__i" + k.__name__ + "__",  # Inplace dunder method
            "__r" + k.__name__ + "__",  # Reverse dunder method
        ]

        if k.__name__.startswith("bitwise_"):
            # bitwise_<op> have dunder methods of the form __<op>__
            # And so on.
            subname = k.__name__[len("bitwise_"):]
            names.extend([
                "__" + subname + "__",
                "__i" + subname + "__",
                "__r" + subname + "__"
            ])

        for name in names:
            func = getattr(Tensor, name, None)
            if callable(func) and func not in ret and func not in ignored:
                ret2[func] = v

    ret.update(ret2)
    return ret

def wrap_torch_function(dispatcher: Callable):
    """Wraps a given function with ``__torch_function__`` -related functionality.

    Parameters
    ----------
    dispatcher: Callable
        A callable that returns an iterable of Tensor-likes passed into the function.

    Note
    ----
    This decorator may reduce the performance of your code. Generally, it's enough to express
    your code as a series of functions that, themselves, support __torch_function__. If you
    find yourself in the rare situation where this is not the case, e.g. if you're wrapping a
    low-level library and you also need it to work for Tensor-likes, then this function is available.

    Examples
    --------
    >>> def dispatcher(a): # Must have the same signature as func
    ...     return (a,)
    >>> @torch.overrides.wrap_torch_function(dispatcher)
    >>> def func(a): # This will make func dispatchable by __torch_function__
    ...     return a + 0
    """
    def inner(func):
        @functools.wraps(func)
        def wrapped(*args, **kwargs):
            relevant_args = dispatcher(*args, **kwargs)
            if has_torch_function(relevant_args):
                return handle_torch_function(func, relevant_args, *args, **kwargs)

            return func(*args, **kwargs)

        return wrapped

    return inner

def _get_overloaded_args(relevant_args: Iterable[Any]) -> List[Any]:
    """Returns a list of arguments on which to call __torch_function__.

    Checks arguments in relevant_args for __torch_function__ implementations,
    storing references to the arguments and their types in overloaded_args and
    overloaded_types in order of calling precedence. Only distinct types are
    considered. If a type is a subclass of another type it will have higher
    precedence, otherwise the precedence order is the same as the order of
    arguments in relevant_args, that is, from left-to-right in the argument list.

    The precedence-determining algorithm implemented in this function is
    described in `NEP-0018`_.

    See torch::append_overloaded_arg for the equivalent function in the C++
    implementation.

    Parameters
    ----------
    relevant_args : iterable of array-like
        Iterable of array-like arguments to check for __torch_function__
        methods.

    Returns
    -------
    overloaded_args : list
        Arguments from relevant_args on which to call __torch_function__
        methods, in the order in which they should be called.

    .. _NEP-0018:
       https://numpy.org/neps/nep-0018-array-function-protocol.html
    """
    # Runtime is O(num_arguments * num_unique_types)
    overloaded_types: Set[Type] = set()
    overloaded_args: List[Any] = []
    for arg in relevant_args:
        arg_type = type(arg)
        # We only collect arguments if they have a unique type, which ensures
        # reasonable performance even with a long list of possibly overloaded
        # arguments.
        #
        # NB: Important to exclude _disabled_torch_function_impl, otherwise
        # https://github.com/pytorch/pytorch/issues/64687
        if (arg_type not in overloaded_types and hasattr(arg_type, '__torch_function__') and
                arg_type.__torch_function__ != torch._C._disabled_torch_function_impl):
            # Create lists explicitly for the first type (usually the only one
            # done) to avoid setting up the iterator for overloaded_args.
            if overloaded_types:
                overloaded_types.add(arg_type)
                # By default, insert argument at the end, but if it is
                # subclass of another argument, insert it before that argument.
                # This ensures "subclasses before superclasses".
                index = len(overloaded_args)
                for i, old_arg in enumerate(overloaded_args):
                    if issubclass(arg_type, type(old_arg)):
                        index = i
                        break
                overloaded_args.insert(index, arg)
            else:
                overloaded_types = {arg_type}
                overloaded_args = [arg]
    return overloaded_args


def handle_torch_function(
        public_api: Callable, relevant_args: Iterable[Any], *args, **kwargs) -> Any:
    """Implement a function with checks for ``__torch_function__`` overrides.

    See torch::autograd::handle_torch_function for the equivalent of this
    function in the C++ implementation.

    Arguments
    ---------
    public_api : function
        Function exposed by the public torch API originally called like
        ``public_api(*args, **kwargs)`` on which arguments are now being
        checked.
    relevant_args : iterable
        Iterable of arguments to check for __torch_function__ methods.
    args : tuple
        Arbitrary positional arguments originally passed into ``public_api``.
    kwargs : tuple
        Arbitrary keyword arguments originally passed into ``public_api``.

    Returns
    -------
    object
        Result from calling ``implementation`` or an ``__torch_function__``
        method, as appropriate.

    Raises
    ------
    TypeError : if no implementation is found.

    Example
    -------
    >>> def func(a):
    ...     if type(a) is not torch.Tensor:  # This will make func dispatchable by __torch_function__
    ...         return handle_torch_function(func, (a,), a)
    ...     return a + 0
    """
    # Check for __torch_function__ methods.
    overloaded_args = _get_overloaded_args(relevant_args)
    # overloaded_args already have unique types.
    types = tuple(map(type, overloaded_args))

    # Call overrides
    for overloaded_arg in overloaded_args:
        # This call needs to become a classmethod call in the future.
        # See https://github.com/pytorch/pytorch/issues/63767
        torch_func_method = overloaded_arg.__torch_function__
        if hasattr(torch_func_method, "__self__") and torch_func_method.__self__ is overloaded_arg:
            warnings.warn("Defining your `__torch_function__ as a plain method is deprecated and "
                          "will be an error in PyTorch 1.11, please define it as a classmethod.",
                          DeprecationWarning)

        # Use `public_api` instead of `implementation` so __torch_function__
        # implementations can do equality/identity comparisons.
        result = torch_func_method(public_api, types, args, kwargs)

        if result is not NotImplemented:
            return result

    func_name = '{}.{}'.format(public_api.__module__, public_api.__name__)
    raise TypeError("no implementation found for '{}' on types that implement "
                    '__torch_function__: {}'
                    .format(func_name, [type(arg) for arg in overloaded_args]))

has_torch_function = _add_docstr(
    _has_torch_function,
    r"""Check for __torch_function__ implementations in the elements of an iterable.
    Considers exact ``Tensor`` s and ``Parameter`` s non-dispatchable.
    Arguments
    ---------
    relevant_args : iterable
        Iterable or aguments to check for __torch_function__ methods.
    Returns
    -------
    bool
        True if any of the elements of relevant_args have __torch_function__
        implementations, False otherwise.
    See Also
    ________
    torch.is_tensor_like
        Checks if something is a Tensor-like, including an exact ``Tensor``.
    """
)

has_torch_function_unary = _add_docstr(
    _has_torch_function_unary,
    r"""Special case of `has_torch_function` for single inputs.
    Instead of:
      `has_torch_function((t,))`
    call:
      `has_torch_function_unary(t)`
    which skips unnecessary packing and unpacking work.
    """
)

has_torch_function_variadic = _add_docstr(
    _has_torch_function_variadic,
    r"""Special case of `has_torch_function` that skips tuple creation.

    This uses the METH_FASTCALL protocol introduced in Python 3.7

    Instead of:
      `has_torch_function((a, b))`
    call:
      `has_torch_function_variadic(a, b)`
    which skips unnecessary packing and unpacking work.
    """
)

@functools.lru_cache(None)
def get_overridable_functions() -> Dict[Any, List[Callable]]:
    """List functions that are overridable via __torch_function__

    Returns
    -------
    Dict[Any, List[Callable]]
        A dictionary that maps namespaces that contain overridable functions
        to functions in that namespace that can be overridden.
    """
    overridable_funcs = collections.defaultdict(list)
    tested_namespaces = [
        (torch, torch.__all__ + dir(torch._C._VariableFunctions)),
        (torch.functional, torch.functional.__all__),
        (torch.nn.functional, dir(torch.nn.functional)),
        (torch.Tensor, dir(torch.Tensor)),
        (torch.linalg, dir(torch.linalg)),
        (torch.fft, dir(torch.fft)),
        (torch.special, dir(torch.special)),
    ]
    for namespace, ns_funcs in tested_namespaces:
        for func_name in ns_funcs:
            # ignore private functions or functions that are deleted in torch.__init__
            if namespace is not torch.Tensor:
                if func_name.startswith('_'):
                    continue
                elif func_name.endswith('_'):
                    continue
                elif not func_name[0].islower():
                    continue
                elif func_name == 'unique_dim':
                    continue
            else:
                func = getattr(namespace, func_name)
                if getattr(object, func_name, None) == func:
                    continue
                if func_name == '__weakref__':
                    continue
            func = getattr(namespace, func_name)
            if namespace is torch.Tensor and getattr(object, func_name, None) == func:
                continue
            # ignore re-exported modules
            if isinstance(func, types.ModuleType):
                continue
            # ignore __future__ imports
            if isinstance(func, __future__._Feature):
                continue

            if not callable(func) and hasattr(func, "__get__"):
                if func.__get__ in get_ignored_functions():
                    msg = ("{}.{} is in the tuple returned by torch._overrides.get_ignored_functions "
                           "but still has an explicit override")
                    assert func.__get__ not in get_testing_overrides(), msg.format(namespace, func.__name__)
                    continue
                else:
                    overridable_funcs[func].append(func.__get__)
                    continue

            if not callable(func):
                continue

            # cannot be overriden by __torch_function__
            if func in get_ignored_functions():
                msg = ("{}.{} is in the tuple returned by torch._overrides.get_ignored_functions "
                       "but still has an explicit override")
                assert func not in get_testing_overrides(), msg.format(namespace, func.__name__)
                continue
            overridable_funcs[namespace].append(func)
    return overridable_funcs

@functools.lru_cache(None)
def _get_tensor_methods() -> Set[Callable]:
    """ Returns a set of the overridable methods on ``torch.Tensor`` """
    overridable_funcs = get_overridable_functions()
    methods = set(overridable_funcs[torch.Tensor])
    return methods

def is_tensor_method_or_property(func: Callable) -> bool:
    """
    Returns True if the function passed in is a handler for a
    method or property belonging to ``torch.Tensor``, as passed
    into ``__torch_function__``.

    .. note::
       For properties, their ``__get__`` method must be passed in.

    This may be needed, in particular, for the following reasons:

    1. Methods/properties sometimes don't contain a `__module__` slot.
    2. They require that the first passed-in argument is an instance
       of ``torch.Tensor``.

    Examples
    --------
    >>> is_tensor_method_or_property(torch.Tensor.add)
    True
    >>> is_tensor_method_or_property(torch.add)
    False
    """
    return func in _get_tensor_methods() or func.__name__ == "__get__"

def is_tensor_like(inp):
    """
    Returns ``True`` if the passed-in input is a Tensor-like.

    Currently, this occurs whenever there's a ``__torch_function__``
    attribute on the type of the input.

    Examples
    --------
    A subclass of tensor is generally a Tensor-like.

    >>> class SubTensor(torch.Tensor): ...
    >>> is_tensor_like(SubTensor([0]))
    True

    Built-in or user types aren't usually Tensor-like.

    >>> is_tensor_like(6)
    False
    >>> is_tensor_like(None)
    False
    >>> class NotATensor: ...
    >>> is_tensor_like(NotATensor())
    False

    But, they can be made Tensor-like by implementing __torch_function__.

    >>> class TensorLike:
    ...     @classmethod
    ...     def __torch_function__(cls, func, types, args, kwargs):
    ...         return -1
    >>> is_tensor_like(TensorLike())
    True
    """
    return type(inp) is torch.Tensor or hasattr(type(inp), "__torch_function__")<|MERGE_RESOLUTION|>--- conflicted
+++ resolved
@@ -730,11 +730,7 @@
             lambda input, kernel_size, output_size=None, output_ratio=None, return_indices=False,
             _random_samples=None: -1),
         torch.nn.functional.gaussian_nll_loss: lambda input, target, var, full=False, eps=1e-06, reduction='mean': -1,
-<<<<<<< HEAD
-        torch.nn.functional.gelu: lambda input, approximate=False: -1,
-=======
         torch.nn.functional.gelu: lambda input, approximate='none': -1,
->>>>>>> ad38b92f
         torch.nn.functional.glu: lambda input, dim=-1: -1,
         torch.nn.functional.grid_sample: lambda input, grid, mode='bilinear', padding_mode='zeros', align_corners=None: -1,
         torch.nn.functional.group_norm: lambda input, num_groups, weight=None, bias=None, eps=1e-05: -1,
