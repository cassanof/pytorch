<<<<<<< HEAD
from contextlib import suppress
from enum import auto, Enum
from functools import partial
from typing import Any, Dict, Iterator, Tuple
=======
from enum import Enum, auto
>>>>>>> 404871da

import torch
import torch.nn as nn
from torch.autograd.graph import save_on_cpu
from torch.distributed.utils import _pack_kwargs, _replace_by_prefix, _unpack_kwargs
from torch.utils.checkpoint import checkpoint

_CHECKPOINT_PREFIX = "_checkpoint_wrapped_module"

class CheckpointImpl(Enum):
    REENTRANT = auto()
    NO_REENTRANT = auto()


class CheckpointWrapper(torch.nn.Module):
    """
    An nn.Module that wraps another nn.Module with checkpointing. Note that this
    module is not meant to be used directly, but instead it is to be used
    through the ``checkpoint_wrapper`` function.
    """
    def __init__(
        self,
        mod: torch.nn.Module,
        checkpoint_impl: CheckpointImpl = CheckpointImpl.REENTRANT,
        offload_to_cpu: bool = False,
        checkpoint_fn=None,
        *checkpoint_fn_args,
        **checkpoint_fn_kwargs,
    ):
        super().__init__()
        self._checkpoint_wrapped_module = mod
        self.checkpoint_impl = checkpoint_impl
        self.offload_to_cpu = offload_to_cpu
        if self.offload_to_cpu:
            self.checkpoint_fn = None
        else:
            if checkpoint_fn is None:
                # use torch.utils.checkpoint
                self.checkpoint_fn = partial(
                    checkpoint,
                    use_reentrant=(
                        self.checkpoint_impl == CheckpointImpl.REENTRANT
                    ),
                )
            else:
                self.checkpoint_fn = partial(
                    checkpoint_fn,
                    *checkpoint_fn_args,
                    **checkpoint_fn_kwargs,
                )
        # state_dict post hook to remove prefix to allow loading into a
        # non-checkpoint wrapped module.
        self._register_state_dict_hook(self._post_state_dict_hook)
        # load_state_dict pre-hook to allow loading back into
        # checkpoint-wrapped module.
        self._register_load_state_dict_pre_hook(
            self._pre_load_state_dict_hook, with_module=True
        )

    def __getattr__(self, name: str) -> Any:
        """Forward missing attributes to wrapped module."""
        try:
            return super().__getattr__(name)  # defer to nn.Module's logic
        except AttributeError:
            return getattr(self._checkpoint_wrapped_module, name)

    def __getitem__(self, key: int) -> Any:
        """Forward indexing calls in case the module is a nn.Sequential."""
        return self._checkpoint_wrapped_module.__getitem__(key)  # type: ignore[operator]

    def forward(self, *args, **kwargs):
        if self.offload_to_cpu:
            with save_on_cpu(pin_memory=True):
                return self._checkpoint_wrapped_module(*args, **kwargs)
        else:
<<<<<<< HEAD
            # Support keyword arguments for reentrant checkpoint. Note that this
            # only works if user has specified self.checkpoint_impl and is not
            # using their own custom checkpoint_fn.

            if self.checkpoint_impl == CheckpointImpl.REENTRANT:
                # Pack the args and kwargs
                kwarg_keys, flat_args = _pack_kwargs(*args, **kwargs)

                # Function that only takes (packed) args, but can unpack them
                # into the original args and kwargs for the checkpointed
                # function, and runs that function.
                def my_function(*inputs):
                    # unpack
                    print("FOO")
                    unpacked_args, unpacked_kwargs = _unpack_kwargs(kwarg_keys, inputs)
                    return self._checkpoint_wrapped_module(*unpacked_args, **unpacked_kwargs)

                # Pass the function that only takes packed args into reentrant
                # checkpoint API.
                return self.checkpoint_fn(
                    my_function,
                    *flat_args,
                )
            else:
                return self.checkpoint_fn(
                    self._checkpoint_wrapped_module,
                    *args,
                    **kwargs
                )
=======
            return self.checkpoint_fn(  # type: ignore[misc]
                self._checkpoint_wrapped_module,
                *args,
                **kwargs
            )
>>>>>>> 404871da

    def named_parameters(
        self,
        *args,
        **kwargs,
    ) -> Iterator[Tuple[str, torch.nn.Parameter]]:
        """
        Overrides :meth:`named_parameters()` to intercept parameter names and
        remove all occurrences of _CHECKPOINT_PREFIX.
        """
        for param_name, param in super().named_parameters(*args, **kwargs):
            yield param_name.replace(f"{_CHECKPOINT_PREFIX}.", ""), param

    @staticmethod
    def _post_state_dict_hook(
        module: nn.Module,
        state_dict: Dict[str, Any],
        prefix: str,
        *args: Any,
    ) -> Dict[str, Any]:
        """
        _post_state_dict_hook() is called after the state_dict() of this
        FSDP module is executed. For ``checkpoint_wrapper``, it will strip
        checkpoint-wrapped module prefix so that this module can be loaded into
        non-checkpointed modules. It would still be able to be loaded into
        checkpoint-wrapped modules as this class adds the prefix back before
        loading the state_dict.
        """
        _replace_by_prefix(state_dict, f"{prefix}{_CHECKPOINT_PREFIX}.", prefix)
        return state_dict

    @staticmethod
    def _pre_load_state_dict_hook(
        module: nn.Module,
        state_dict: Dict[str, Any],
        prefix: str,
        *args: Any,
    ) -> None:
        """
        ``_pre_state_dict_hook` is called before ``self._load_from_state_dict()``
        is called. For ``checkpoint_wrapper``, it will add back the module
        prefix so that non-checkpointed modules can be loaded into
        checkpoint_wrapper modules properly.
        """
        _replace_by_prefix(state_dict, prefix, prefix + f"{_CHECKPOINT_PREFIX}.")


def checkpoint_wrapper(
    module: torch.nn.Module,
    checkpoint_impl: CheckpointImpl = CheckpointImpl.REENTRANT,
    offload_to_cpu: bool = False,
    checkpoint_fn=None,
    *checkpoint_fn_args,
    **checkpoint_fn_kwargs,
) -> torch.nn.Module:
    """
    A convenience wrapper for activation checkpointing. If the module is wrapped
    with this function, all subsequent calls to the module will automatically
    perform checkpointing without the user having to explicitly call ``checkpoint``
    function.
    Usage::
        checkpointed_module = checkpoint_wrapper(module)
        outputs = checkpointed_module(inputs)
    Args:
        module (nn.Module):
            The module to be wrapped
        checkpoint_impl (Optional[CheckpointImpl]):
            The checkpointing implementation to use. Currently only
            CheckpointImpl.REENTRANT is supported. Note that this will only
            be passed into the ``torch.utils.checkpoint.checkpoint``
            implementation, and is ignored if a custom ``checkpoint_fn`` is
            specified.
        offload_to_cpu (Optional[bool]):
            Whether to offload activations of this wrapped module to CPU. Note
            that if this is specified, ``checkpoint_impl`` and ``checkpoint_fn``
            arguments will be ignored in favor of the activations being
            offloaded to CPU. Default is ``False``.
        checkpoint_fn (Optional[Callable]):
            Functional checkpoint implementation to use. If this is specified,
            it will be used over the default ``torch.utils.checkpoint.checkpoint``
            implementation and the `checkpoint_impl` argument will be ignored.
        *checkpoint_fn_args: (Sequence[Any]): Arguments to pass into `checkpoint_fn`.
        **checkpoint_fn_kwargs: (Dict[str, Any]): Keyword arguments to pass into `checkpoint_fn`.

    Returns:
        (nn.Module):
            Wrapped module
    """

    return CheckpointWrapper(
        module, checkpoint_impl, offload_to_cpu, checkpoint_fn, checkpoint_fn_args, checkpoint_fn_kwargs
    )


def apply_activation_checkpointing_wrapper(
    model, checkpoint_wrapper_fn=checkpoint_wrapper, check_fn=lambda _: True
):
    """
    Applies :func:`checkpoint_wrapper` to modules within `model` based on a user-defined
    configuration. For each module within `model`, the `check_fn` is used to decide
    whether `module` should be wrapped with :func:`checkpoint_wrapper` or not.

    Note::
        This function modifies `model` in place and replaces appropriate layers with
        their checkpoint-wrapped modules.
    Note::
        This function will not wrap the overall root module. If this is needed, please directly use
        :class:`CheckpointWrapper`.
    Usage::
        model = nn.Sequential(
            nn.Linear(10, 10), nn.Linear(10, 10), nn.Linear(10, 10)
        )
        check_fn = lambda l: isinstance(l, nn.Linear)
        apply_activation_checkpointing(model, checkpoint_wrapper_fn=checkpoint_wrapper, check_fn=check_fn)
    Args:
        module (nn.Module):
            The model who's submodules (or self) should be wrapped with activation checkpointing.
        checkpoint_wrapper_fn (Optional[Callable[nn.Module]])
            A `Callable` which will wrap modules
        check_fn (Optional[Callable[nn.Module, nn.Module]])
            A lambda function which will be passed current layer and returns
            ``True`` or ``False`` depending on whether input layer should be wrapped.
    Returns: None (`model` is modified inplace)
    """
    # TODO: Importing inside function to avoid circular import issue between FSDP and
    # checkpoint_wrapper. This can be resolved once wrap() APIs are decoupled from FSDP code.
    from torch.distributed.fsdp.wrap import _recursive_wrap, lambda_auto_wrap_policy
    return _recursive_wrap(
        module=model,
        auto_wrap_policy=partial(lambda_auto_wrap_policy, lambda_fn=check_fn),
        wrapper_cls=checkpoint_wrapper_fn,
        ignored_modules=set(),
        ignored_params=set(),
        only_wrap_children=True
    )<|MERGE_RESOLUTION|>--- conflicted
+++ resolved
@@ -1,11 +1,6 @@
-<<<<<<< HEAD
-from contextlib import suppress
 from enum import auto, Enum
 from functools import partial
 from typing import Any, Dict, Iterator, Tuple
-=======
-from enum import Enum, auto
->>>>>>> 404871da
 
 import torch
 import torch.nn as nn
@@ -81,12 +76,10 @@
             with save_on_cpu(pin_memory=True):
                 return self._checkpoint_wrapped_module(*args, **kwargs)
         else:
-<<<<<<< HEAD
             # Support keyword arguments for reentrant checkpoint. Note that this
             # only works if user has specified self.checkpoint_impl and is not
             # using their own custom checkpoint_fn.
-
-            if self.checkpoint_impl == CheckpointImpl.REENTRANT:
+            if self.checkpoint_impl == CheckpointImpl.REENTRANT and kwargs != {}:
                 # Pack the args and kwargs
                 kwarg_keys, flat_args = _pack_kwargs(*args, **kwargs)
 
@@ -94,30 +87,27 @@
                 # into the original args and kwargs for the checkpointed
                 # function, and runs that function.
                 def my_function(*inputs):
-                    # unpack
-                    print("FOO")
-                    unpacked_args, unpacked_kwargs = _unpack_kwargs(kwarg_keys, inputs)
-                    return self._checkpoint_wrapped_module(*unpacked_args, **unpacked_kwargs)
+                    # unpack back into args and kwargs
+                    unpacked_args, unpacked_kwargs = _unpack_kwargs(
+                        kwarg_keys, inputs
+                    )
+                    # run original module
+                    return self._checkpoint_wrapped_module(
+                        *unpacked_args, **unpacked_kwargs
+                    )
 
                 # Pass the function that only takes packed args into reentrant
                 # checkpoint API.
-                return self.checkpoint_fn(
+                return self.checkpoint_fn(  # type: ignore[misc]
                     my_function,
                     *flat_args,
                 )
             else:
-                return self.checkpoint_fn(
+                return self.checkpoint_fn(  # type: ignore[misc]
                     self._checkpoint_wrapped_module,
                     *args,
                     **kwargs
                 )
-=======
-            return self.checkpoint_fn(  # type: ignore[misc]
-                self._checkpoint_wrapped_module,
-                *args,
-                **kwargs
-            )
->>>>>>> 404871da
 
     def named_parameters(
         self,
@@ -185,16 +175,20 @@
         module (nn.Module):
             The module to be wrapped
         checkpoint_impl (Optional[CheckpointImpl]):
-            The checkpointing implementation to use. Currently only
-            CheckpointImpl.REENTRANT is supported. Note that this will only
+            The checkpointing implementation to use. Note that this will only
             be passed into the ``torch.utils.checkpoint.checkpoint``
             implementation, and is ignored if a custom ``checkpoint_fn`` is
-            specified.
+            specified. Note that for implementations using reentrant checkpoint
+            from ``torch.utils.checkpoint``, keyword arguments will only be
+            supported if ``checkpoint_impl`` is passed as ``CheckpointImpl.REENTRANT`.
         offload_to_cpu (Optional[bool]):
             Whether to offload activations of this wrapped module to CPU. Note
             that if this is specified, ``checkpoint_impl`` and ``checkpoint_fn``
             arguments will be ignored in favor of the activations being
-            offloaded to CPU. Default is ``False``.
+            offloaded to CPU. Default is ``False``. Wrappers with activation
+            offload can be composed with ones that do recomputation-based
+            checkpoint to trade off increased compute versus CPU memory usage
+            and H2D transfer.
         checkpoint_fn (Optional[Callable]):
             Functional checkpoint implementation to use. If this is specified,
             it will be used over the default ``torch.utils.checkpoint.checkpoint``
