import os
import logging
import tempfile
from enum import Enum
from typing import Dict, List, Set, Tuple, Union

import torch.fx as fx
from torch.fx.passes.shape_prop import TensorMetadata
from torch.utils._pytree import tree_flatten, tree_unflatten
<<<<<<< HEAD


logger: logging.Logger = logging.getLogger("IterGraphModule")
=======
>>>>>>> d4dbdee5


class OP(str, Enum):
    CALL_FUNCTION = "call_function"
    CALL_MODULE = "call_module"
    CALL_METHOD = "call_method"
    GET_ATTR = "get_attr"
    OUTPUT = "output"
    PLACEHOLDER = "placeholder"


class CommType(str, Enum):
    ALLREDUCE = "allreduce_"
    ALLGATHER = "allgather_"
    BROADCAST = "broadcast_"
    REDUCESCATTER = "reduce_scatter_"
    SCATTER = "scatter_"


<<<<<<< HEAD
=======
comm_block_op_sequence: Tuple[Union[str, Set[CommType]], ...] = (
    "clone",
    "_tensor_constant",
    "_tensor_constant",
    # The supported communication type.
    {CommType.ALLREDUCE},
    "comm_result",
    "getitem",
    "getitem",
    "wait_comm",
)


def get_comm_block_nodes(
    wait_node: fx.Node, comm_type: CommType
) -> Tuple[int, List[fx.Node]]:
    """
    Given a wait_comm node, find out all the nodes belong to this communication.

    Args:
        wait_node(fx.Node): The target wait_comm node.
        comm_type(CommType): The communication type of this communication block.
            Currently, only allreduce is supported. An exception will be raised
            if other values are passed.
    Returns:
        comm_idx(int): The index to the communication node in the return list.
        node_list(List[fx.Node]): The list that contain the nodes in the order
           of inserting to the graph.
    """
    if not wait_node.name.startswith("wait_comm"):
        raise ValueError(
            "Passing a wait_node that name does not start with ``wait_comm``. "
            f"Name is {wait_node.name}, OP is {wait_node.op}."
        )
    node = wait_node
    node_list = []
    for i, prefix in enumerate(reversed(comm_block_op_sequence)):
        node_list.append(node)
        if isinstance(prefix, set):
            if comm_type not in prefix:
                raise ValueError(f"Not supported CommType {comm_type}")
            prefix = comm_type
            comm_idx = i
        assert node.name.startswith(
            prefix
        ), f"Comm block op sequence mismatches, {node.op} {node.name} {i} {prefix}."
        node = node.prev

    comm_idx = len(node_list) - comm_idx - 1
    node_list.reverse()

    return comm_idx, node_list


>>>>>>> d4dbdee5
def get_node_tensor_metadata(node: fx.Node, is_required: bool = True) -> TensorMetadata:
    metadata = node.meta.get("tensor_meta", None)
    if is_required and metadata is None:
        raise RuntimeError(
            f"Callsite expects that ``tensor_meta`` exists in ``{node.name}``, "
            f"but got None instead. Node: {node.op} {node.name} {node.target}"
        )
    return metadata


def get_output(graph: fx.Graph) -> fx.Node:
    """
    Take a graphmodule and returns the graph output node. We traverse in reverse
    to expedite it, with the idea that last node should be output
    """
    for node in reversed(graph.nodes):
        if node.op == OP.OUTPUT:
            return node
    raise RuntimeError(f"Cannot find the output node in {graph}")


def is_leaf_subgraph(graph: fx.Graph, subgraph: List[fx.Node]) -> bool:
    """
    This function ensures nodes in ``subgraph`` satisfy one of the rules:
    1. The user of the node is in ``subgraph``.
    2. The user of the node is output.
    3. There are no users -- the node is a side-effect node.
    """
    all_nodes: Set[fx.Node] = set(subgraph)
    output = get_output(graph)
    for node in subgraph:
        for user in node.users:
            if not isinstance(user, fx.Node):
                continue
            if user not in all_nodes and user != output:
                return False
    return True


def clone_subgraph(
    graph: fx.Graph, subgraph: List[fx.Node], target: fx.Node
) -> List[fx.Node]:
    """
    Clone the given subgraph and insert it before ``target``.
    This API currently does not support inserting after ``target``.
    """

    all_nodes = set(subgraph)
    mapping: Dict[fx.Node, fx.Node] = dict()
    cloned_subgraph = []
    with graph.inserting_before(target):
        for node in subgraph:
            cloned_node = graph.call_function(
                node.target, node.args, node.kwargs, node.type
            )
            # TODO: there are many flatten/unflatten in IterGraph that
            # can be simplified with tree_map. Will simplify this in
            # a follow-up PR.
            original_input, _ = tree_flatten((node.args, node.kwargs))
            cloned_input, spec = tree_flatten((cloned_node.args, cloned_node.kwargs))
            mapped_cloned_input = []
            for original_input_node, cloned_input_node in zip(
                original_input, cloned_input
            ):
                if original_input_node in all_nodes:
                    assert original_input_node in mapping
                    mapped_cloned_input.append(mapping[original_input_node])
                else:
                    mapped_cloned_input.append(cloned_input_node)
            cloned_node.args, cloned_node.kwargs = tree_unflatten(
                mapped_cloned_input, spec
            )
            mapping[node] = cloned_node
            cloned_subgraph.append(cloned_node)

    return cloned_subgraph


def rebuild_graph(gm: fx.GraphModule, remove_dead_code: bool = True) -> None:
    """
    Runs the required steps to ensure production-ready graph.
    note - per the fx docs, eliminate dead code is not very precise.
    Hence, the flag to make this step optional.
    """

    gm.graph.lint()
    if remove_dead_code:
        gm.graph.eliminate_dead_code()
    gm.recompile()


def dump_graphs_to_files(graphs: Dict[str, fx.GraphModule], folder: str = "") -> str:
    if not folder:
        folder = tempfile.mkdtemp()

    for prefix, gm in graphs.items():
        with open(os.path.join(folder, f"{prefix}.graph"), "w") as fp:
            fp.write(str(gm))

    logger.warning("Dump graphs to %s", folder)

    return folder<|MERGE_RESOLUTION|>--- conflicted
+++ resolved
@@ -1,5 +1,5 @@
+import logging
 import os
-import logging
 import tempfile
 from enum import Enum
 from typing import Dict, List, Set, Tuple, Union
@@ -7,12 +7,9 @@
 import torch.fx as fx
 from torch.fx.passes.shape_prop import TensorMetadata
 from torch.utils._pytree import tree_flatten, tree_unflatten
-<<<<<<< HEAD
 
 
 logger: logging.Logger = logging.getLogger("IterGraphModule")
-=======
->>>>>>> d4dbdee5
 
 
 class OP(str, Enum):
@@ -32,8 +29,6 @@
     SCATTER = "scatter_"
 
 
-<<<<<<< HEAD
-=======
 comm_block_op_sequence: Tuple[Union[str, Set[CommType]], ...] = (
     "clone",
     "_tensor_constant",
@@ -88,7 +83,6 @@
     return comm_idx, node_list
 
 
->>>>>>> d4dbdee5
 def get_node_tensor_metadata(node: fx.Node, is_required: bool = True) -> TensorMetadata:
     metadata = node.meta.get("tensor_meta", None)
     if is_required and metadata is None:
