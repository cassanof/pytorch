--- conflicted
+++ resolved
@@ -11,10 +11,7 @@
     List,
     Optional,
     Sequence,
-<<<<<<< HEAD
     Set,
-=======
->>>>>>> 5dd1e410
     Tuple,
     Type,
     Union,
@@ -513,8 +510,16 @@
         gm, args, kwargs, named_states, params_and_buffers
     )
 
-<<<<<<< HEAD
-    # 5. dedup comm operators.
+    # 5. Move the responsibility of flattening the input arguments from the
+    # graph module to the caller. This serves two purposes:
+    #   - Transformations that add/remove state need to manipulate a state
+    #   container that maintains the state tensors in the same order as they
+    #   appear in graph placeholders.
+    #   - Reduced runtime cost. The state container is only flattened once upfront.
+    flat_state, _ = pytree.tree_flatten([named_states, params_and_buffers])
+    gm = _to_caller_flattened_graph_module(gm)
+
+    # 6. dedup comm operators.
     # The duplication could come from DTensor args and kwargs redistribution.
     # Suppose one operator produces a Partial gradient tensor and model
     # parameters are replicated. In this case, every optimizer operation using
@@ -526,18 +531,8 @@
     # TODO(@mrshenli): @yifuwang has a suggestion of conducting expansion and
     # dedup at tracer-level to avoid multiple graph passes.
     gm = _dedup_collectives(gm)
-=======
-    # 5. Move the responsibility of flattening the input arguments from the
-    # graph module to the caller. This serves two purposes:
-    #   - Transformations that add/remove state need to manipulate a state
-    #   container that maintains the state tensors in the same order as they
-    #   appear in graph placeholders.
-    #   - Reduced runtime cost. The state container is only flattened once upfront.
-    flat_state, _ = pytree.tree_flatten([named_states, params_and_buffers])
-    gm = _to_caller_flattened_graph_module(gm)
->>>>>>> 5dd1e410
-
-    # 6. Replace previously inserted dummy ones with real graphs.
+
+    # 7. Replace previously inserted dummy ones with real graphs.
     if module_override:
         for _, override in module_override.items():
             gm = override.transform(gm, name_to_spec, flat_state)
