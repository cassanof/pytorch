--- conflicted
+++ resolved
@@ -99,11 +99,7 @@
 
     device_type: str
     mesh: torch.Tensor
-<<<<<<< HEAD
-    _backend: str
     _local_rng_state: torch.Tensor
-=======
->>>>>>> d591b0fb
 
     def __init__(
         self,
