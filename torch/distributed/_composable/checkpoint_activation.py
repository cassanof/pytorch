from contextlib import contextmanager
from functools import partial
from typing import Any, List, Optional, Tuple
from weakref import ref, ReferenceType, WeakKeyDictionary

import torch
import torch.nn as nn
<<<<<<< HEAD
from torch.utils.checkpoint import detach_variable
=======
from torch.utils.checkpoint import (
    detach_variable,
    get_device_states,
    set_device_states,
)
>>>>>>> fae0d90e

from .contract import contract


@contextmanager
def _no_hook(module: nn.Module):
    r"""
    Disable hooks installed by checkpoint to avoid unintentional recursion
    during backward recomputation.
    """
    orig_enable_hook = checkpoint.state(module).enable_hook
    checkpoint.state(module).enable_hook = False
    try:
        yield
    except Exception:
        raise
    finally:
        checkpoint.state(module).enable_hook = orig_enable_hook


class _ModuleHookCheckpointFunction(torch.autograd.Function):
    @staticmethod
    def forward(ctx, module: nn.Module, output: Any, *inputs: Any) -> Any:  # type: ignore[override]
        ctx.module = module

        # Save non-tensor inputs in ctx, keep a placeholder None for tensors
        # to be filled out during the backward.
        ctx.inputs = []
        ctx.tensor_indices = []
        tensor_inputs = []
        for i, inp in enumerate(inputs):
            if torch.is_tensor(inp):
                tensor_inputs.append(inp)
                ctx.tensor_indices.append(i)
                ctx.inputs.append(None)
            else:
                ctx.inputs.append(inp)

        ctx.save_for_backward(*tensor_inputs)

        return output

    @staticmethod
    def backward(ctx, output_grads: Tuple[Optional[torch.Tensor]]) -> Any:  # type: ignore[override]
        if not torch.autograd._is_checkpoint_valid():
            raise RuntimeError(
                "Checkpointing is not compatible with .grad() or when an "
                "`inputs` parameter is passed to .backward(). Please use "
                ".backward() and do not pass its `inputs` argument."
            )

        # Copy the list to avoid modifying original list.
        inputs = list(ctx.inputs)
        tensor_indices = ctx.tensor_indices
        tensors = ctx.saved_tensors

        # Fill in inputs with appropriate saved tensors.
        for i, idx in enumerate(tensor_indices):
            inputs[idx] = tensors[i]

        # Stash the surrounding rng state, and mimic the state that was
        # present at this time during forward.  Restore the surrounding state
        # when we're done.
        rng_devices = []
        if checkpoint.state(ctx.module).had_cuda_in_fwd:
            rng_devices = checkpoint.state(ctx.module).fwd_gpu_devices
        with torch.random.fork_rng(devices=rng_devices, enabled=True):
            torch.set_rng_state(checkpoint.state(ctx.module).fwd_cpu_state)
            if checkpoint.state(ctx.module).had_cuda_in_fwd:
                set_device_states(
                    checkpoint.state(ctx.module).fwd_gpu_devices,
                    checkpoint.state(ctx.module).fwd_gpu_states,
                )
            detached_inputs = detach_variable(tuple(inputs))
            with torch.enable_grad(), _no_hook(ctx.module):
                outputs = ctx.module(*detached_inputs)

        if isinstance(outputs, torch.Tensor):
            outputs = (outputs,)

        if isinstance(output_grads, torch.Tensor):
            output_grads = (output_grads,)

        # run backward() with only tensor that requires grad
        outputs_requires_grad: List[torch.Tensor] = []
        output_grad_tensors: List[torch.Tensor] = []
        for i in range(len(outputs)):
            if torch.is_tensor(outputs[i]) and outputs[i].requires_grad:
                outputs_requires_grad.append(outputs[i])
                assert (
                    output_grads[i] is not None
                ), f"expecting grad for output at index {i}, but got None."
                output_grad_tensors.append(output_grads[i])  # type: ignore[arg-type]
        if len(outputs_requires_grad) == 0:
            raise RuntimeError(
                "none of output has requires_grad=True,"
                " this checkpoint() is not necessary"
            )

        torch.autograd.backward(outputs_requires_grad, output_grad_tensors)
        grads = tuple(
            inp.grad if isinstance(inp, torch.Tensor) else None
            for inp in detached_inputs
        )
        # The two None is for forward argument module and output respectively.
        return (None, None) + grads


class _Holder:
    pass


def _pack(
    x: torch.Tensor,
    *,
    weak_holder_list: List[ReferenceType],
) -> _Holder:
    res = _Holder()
    weak_holder_list.append(ref(res))
    return res


def _unpack(
    holder: _Holder,
    *,
    storage: WeakKeyDictionary,
    weak_holder_list: List[ReferenceType],
    module: nn.Module,
    inputs: Tuple[Any],
) -> torch.Tensor:
    holder_index = 0
    if len(storage) == 0:

        def inner_pack(inner: torch.Tensor):
            nonlocal holder_index
            if weak_holder_list[holder_index]() is None:
                # If the holder went out of scope, the SavedVariable is dead
                # and so the value will never be read from the storage. Skip
                # filling it.
                pass
            else:
                # Use detach here to ensure we don't keep the temporary
                # autograd graph created during the second forward
                storage[weak_holder_list[holder_index]()] = inner.detach()
            holder_index += 1
            return

        def inner_unpack(holder: _Holder):
            raise RuntimeError(
                "You are calling backwards on a tensor that is never exposed. "
                "Please open an issue."
            )

        with _no_hook(
            module
        ), torch.enable_grad(), torch.autograd.graph.saved_tensors_hooks(
            inner_pack, inner_unpack
        ):
            _unused = module(*inputs)

    if holder not in storage:
        raise RuntimeError(
            "Attempt to retrieve a tensor saved by autograd multiple times "
            "without checkpoint recomputation being triggered in between, this "
            "is not currently supported. Please open an issue with details on "
            "your use case so that we can prioritize adding this."
        )

    return storage[holder]


@contract()
def checkpoint(module: nn.Module, *, use_reentrant: bool = True) -> nn.Module:
    r"""
    This is a composable activation checkpointing API. Unlike functional
    activation checkpointing APIs, this one does not require changing model
    source code. Unlike ``nn.Module`` wrapper activation checkpointing APIs,
    this one does not modify model structure or fully-qualified names either.
    Under the hood, it registers activation checkpointing logic as pre- and
    post-forward hooks. Hence, this API can be easily applied to any model or
    sub-modules in the model.

    Args:
        module (nn.Module): the target model or sub-module to apply activation
            checkpointing.
        use_reentrant (bool): Apply activation checkpointing using reentrant
            autograd.

    Example::
        >>> import torch.nn as nn
        >>>
        >>> class MyModel(nn.Module):
        >>>     def __init__(self):
        >>>         super().__init__()
        >>>         self.l1 = nn.Linear(10, 10)
        >>>         self.l2 = nn.Linear(10, 10)
        >>>
        >>>     def forward(self, x):
        >>>         return self.l2(self.l1(x))
        >>>
        >>> model = MyModel()
        >>> checkpoint(model.l1)  # apply activation checkpointing only to l1
        >>> model(torch.zeros(2, 10)).sum().backward()

    """

    def forward_pre_hook(module: nn.Module, inputs: Tuple[Any]) -> None:
        if checkpoint.state(module).enable_hook:
            checkpoint.state(module).orig_grad_enabled = torch.is_grad_enabled()
            if checkpoint.state(module).use_reentrant:
                torch.set_grad_enabled(False)
                checkpoint.state(module).fwd_cpu_state = torch.get_rng_state()
                # Don't eagerly initialize the cuda context by accident.
                # (If the user intends that the context is initialized later, within their
                # run_function, we SHOULD actually stash the cuda state here.  Unfortunately,
                # we have no way to anticipate this will happen before we run the function.)
                checkpoint.state(module).had_cuda_in_fwd = False
                if torch.cuda._initialized:
                    checkpoint.state(module).had_cuda_in_fwd = True
                    (
                        checkpoint.state(module).fwd_gpu_devices,
                        checkpoint.state(module).fwd_gpu_states,
                    ) = get_device_states(*inputs)

            else:
                # The Holder object for each of the saved object is saved
                # directly on the SavedVariable and is cleared when reset_data()
                # is called on it. We MUST make sure that this is the only
                # object having an owning reference to ensure that the Tensor
                # stored in storage is deleted as soon as the corresponding
                # SavedVariable data is cleared.
                storage: WeakKeyDictionary = WeakKeyDictionary()
                weak_holder_list: List[ReferenceType] = []
                saved_tensor_hooks = torch.autograd.graph.saved_tensors_hooks(
                    partial(_pack, weak_holder_list=weak_holder_list),
                    partial(
                        _unpack,
                        storage=storage,
                        weak_holder_list=weak_holder_list,
                        module=module,
                        inputs=inputs,
                    ),
                )
                saved_tensor_hooks.__enter__()
                checkpoint.state(module).saved_tensor_hooks = saved_tensor_hooks

    def forward_hook(module: nn.Module, inputs: Tuple[Any], output: Any) -> Any:
        if checkpoint.state(module).enable_hook:
            torch.set_grad_enabled(checkpoint.state(module).orig_grad_enabled)
            if checkpoint.state(module).use_reentrant:
                return _ModuleHookCheckpointFunction.apply(module, output, *inputs)
            else:
                checkpoint.state(module).saved_tensor_hooks.__exit__()
                checkpoint.state(module).saved_tensor_hooks = None

        return output

    # This hook does the following things:
    # 1. detach outputs from the autograd graph to discard activations
    # 2. insert an autograd.Function after the forward pass to recompute
    #    activations during the backward pass.
    checkpoint.state(module).enable_hook = True
    checkpoint.state(module).use_reentrant = use_reentrant
    module.register_forward_pre_hook(forward_pre_hook)
    # Use prepend to make sure we restore the original grad enabled state right
    # after the module forward invocation.
    module.register_forward_hook(forward_hook, prepend=True)
    return module<|MERGE_RESOLUTION|>--- conflicted
+++ resolved
@@ -5,15 +5,7 @@
 
 import torch
 import torch.nn as nn
-<<<<<<< HEAD
-from torch.utils.checkpoint import detach_variable
-=======
-from torch.utils.checkpoint import (
-    detach_variable,
-    get_device_states,
-    set_device_states,
-)
->>>>>>> fae0d90e
+from torch.utils.checkpoint import detach_variable, get_device_states, set_device_states
 
 from .contract import contract
 
