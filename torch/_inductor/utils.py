--- conflicted
+++ resolved
@@ -1,5 +1,6 @@
 import collections
 import contextlib
+import dataclasses
 import functools
 import itertools
 import logging
@@ -11,6 +12,7 @@
 import tempfile
 import textwrap
 import time
+from collections import defaultdict
 from io import StringIO
 from typing import Any, Dict, List, NamedTuple, Optional, Union
 from unittest import mock
@@ -18,6 +20,7 @@
 import sympy
 
 import torch
+from torch.autograd import DeviceType
 from torch.fx.immutable_collections import immutable_dict, immutable_list
 
 from . import config
@@ -701,6 +704,13 @@
             return arg[len("--only=") :]
 
 
+_kernel_category_choices = [
+    "pointwise",
+    "reduction",
+    "persistent_reduction",
+]
+
+
 def get_kernel_category(kernel_mod):
     """
     Given the module defining a triton kernel, return the category of the kernel.
@@ -712,18 +722,25 @@
     Currently we simply decide the cateory depending on what decorator is imported
     by the kernel.
     """
-    choices = [
-        "pointwise",
-        "reduction",
-        "persistent_reduction",
-    ]
-    choices = [ch for ch in choices if ch in kernel_mod.__dict__]
+    choices = [ch for ch in _kernel_category_choices if ch in kernel_mod.__dict__]
     if len(choices) == 1:
         return choices[0]
     else:
         return "unknown"
 
 
+def get_kernel_category_by_source_code(src_code):
+    """
+    Similar to get_kernel_category but use the source code. Call this API
+    if we have not compile the src_code to module yet.
+    """
+    choices = [ch for ch in _kernel_category_choices if f"@{ch}" in src_code]
+    if len(choices) == 1:
+        return choices[0]
+    else:
+        return "unknown"
+
+
 def benchmark_all_kernels(benchmark_name, benchmark_all_configs):
     """
     An experimental API used only when config.benchmark_kernel is true.
@@ -735,18 +752,30 @@
     does not change based on different graph modules being compiled.
     """
     from torch._inductor.codecache import PyCodeCache
+
+    def get_triton_kernel(mod):
+        from torch._inductor.triton_heuristics import CachingAutotuner
+
+        cand_list = [
+            v
+            for k, v in mod.__dict__.items()
+            if k.startswith("triton_") and isinstance(v, CachingAutotuner)
+        ]
+        assert len(cand_list) == 1
+        return cand_list[0]
 
     nfound = 0
     for kernel_key, kernel_mod in PyCodeCache.cache.items():
         if not hasattr(kernel_mod, "get_args") or not hasattr(kernel_mod, "call"):
             continue
 
+        triton_kernel = get_triton_kernel(kernel_mod)
         kernel_category = get_kernel_category(kernel_mod)
         args = kernel_mod.get_args()
         num_in_out_ptrs = len(
             [
                 arg_name
-                for arg_name in kernel_mod.triton_.fn.arg_names
+                for arg_name in triton_kernel.fn.arg_names
                 if arg_name.startswith("in_out_ptr")
             ]
         )
@@ -780,9 +809,9 @@
         else:
             ms = do_bench(lambda: kernel_mod.call(args), rep=40, fast_flush=True)[0]
             assert (
-                len(kernel_mod.triton_.launchers) == 1
+                len(triton_kernel.launchers) == 1
             ), "Autotuner should have selected the best config"
-            launcher = kernel_mod.triton_.launchers[0]
+            launcher = triton_kernel.launchers[0]
             print(
                 get_info_str(
                     ms,
@@ -800,8 +829,6 @@
         )
 
 
-<<<<<<< HEAD
-=======
 def is_ones(items):
     return all(x == 1 for x in items)
 
@@ -818,11 +845,170 @@
     )
 
 
->>>>>>> c39f1c14
 @contextlib.contextmanager
 def maybe_profile(should_profile, *args, **kwargs):
     if should_profile:
         with torch.profiler.profile(*args, **kwargs) as p:
             yield p
     else:
-        yield+        yield
+
+
+@dataclasses.dataclass
+class ProfileEvent:
+    category: str
+    key: str
+    self_cuda_time_ms: float
+    # the benchmark is run multiple times and we average the count across all the
+    # runs. It should be an integer but define a float just in case.
+    count: float
+
+
+def parse_profile_event_list(benchmark_name, event_list, wall_time_ms, nruns):
+    def get_self_cuda_time(ev):
+        """
+        ev.self_cuda_time_total is in microsecond. Convert to millisecond.
+        """
+        return ev.self_cuda_time_total / 1000 / nruns
+
+    all_events = defaultdict(list)
+
+    def add_event(ev, category):
+        profile_ev = ProfileEvent(
+            category=category,
+            key=ev.key,
+            self_cuda_time_ms=get_self_cuda_time(ev),
+            count=ev.count / nruns,  # average across all runs
+        )
+        all_events[category].append(profile_ev)
+
+    for ev in event_list:
+        assert not ev.is_legacy, "Don't support the legacy profiler"
+        if ev.device_type == DeviceType.CPU:
+            # ignore the event on CPU side
+            continue
+
+        category = "unknown"
+        if ev.key.startswith("triton_"):
+            if ev.key.startswith("triton_poi"):
+                category = "triton_pointwise"
+            elif ev.key.startswith("triton_red"):
+                category = "triton_reduction"
+            elif ev.key.startswith("triton_per"):
+                category = "triton_persistent_reduction"
+            else:
+                category = "triton_unknown"
+
+        add_event(ev, category)
+
+    def report_category(category, profile_events):
+        from tabulate import tabulate
+
+        profile_events.sort(key=lambda ev: ev.self_cuda_time_ms, reverse=True)
+
+        rows = []
+        total_time = 0.0
+        print(f"\n  == {category} category kernels == ")
+        for ev in profile_events:
+            total_time += ev.self_cuda_time_ms
+            percent = f"{ev.self_cuda_time_ms / wall_time_ms * 100:.2f}%"
+            rows.append([ev.key[:120], ev.self_cuda_time_ms, ev.count, percent])
+        rows.append(
+            ["Total", total_time, "", f"{total_time / wall_time_ms * 100:.2f}%"]
+        )
+        print(
+            tabulate(
+                rows, headers=["Kernel", "Self CUDA TIME (ms)", "Count", "Percent"]
+            )
+        )
+        return total_time
+
+    def report():
+        category_list = [
+            "triton_pointwise",
+            "triton_reduction",
+            "triton_persistent_reduction",
+            "unknown",
+        ]
+        assert set(all_events.keys()).issubset(set(category_list))
+
+        per_category_wall_time = {}
+        total_cuda_ms = 0.0
+        for category in category_list:
+            if category in all_events:
+                _time = report_category(category, all_events[category])
+                per_category_wall_time[category] = _time
+                total_cuda_ms += _time
+
+        gpu_busy_percent = f"{total_cuda_ms / wall_time_ms * 100:.2f}%"
+        print(f"\nPercent of time when GPU is busy: {gpu_busy_percent}")
+        print(f"Total wall time {wall_time_ms:.3f} ms")
+
+        # output such a line so we can gather such line from all compiled modules from all
+        # benchmarks and tabulate it!
+        # Columns: benchmark_name, pointwise_percent, reduction_percent, persistent_reduction_percent,
+        #   unknown_category_percent, GPU_busy_percent, wall_time_ms
+        tabulate_line = f"Output for tabulate: {benchmark_name}"
+        for category in category_list:
+            percent = (
+                f"{per_category_wall_time.get(category, 0.0) / wall_time_ms * 100:.2f}%"
+            )
+            tabulate_line += f", {percent}"
+        tabulate_line += f", {gpu_busy_percent}, {wall_time_ms:.3f}ms"
+
+        print(tabulate_line)
+
+    report()
+
+
+def compiled_module_main(benchmark_name, benchmark_compiled_module_fn):
+    """
+    This is the function called in __main__ block of a compiled module.
+    """
+    import argparse
+
+    parser = argparse.ArgumentParser()
+    parser.add_argument(
+        "--benchmark-kernels",
+        "-k",
+        action="store_true",
+        help="Whether to benchmark each individual kernels",
+    )
+    parser.add_argument(
+        "--benchmark-all-configs",
+        "-c",
+        action="store_true",
+        help="Whether to benchmark each individual config for a kernel",
+    )
+    parser.add_argument(
+        "--profile",
+        "-p",
+        action="store_true",
+        help="Whether to profile the compiled module",
+    )
+    args = parser.parse_args()
+
+    if args.benchmark_kernels:
+        benchmark_all_kernels(benchmark_name, args.benchmark_all_configs)
+    else:
+        times = 10
+        repeat = 10
+        wall_time_ms = (
+            benchmark_compiled_module_fn(times=times, repeat=repeat) / times * 1000
+        )
+
+        if not args.profile:
+            return
+
+        with torch.profiler.profile(record_shapes=True) as p:
+            benchmark_compiled_module_fn(times=times, repeat=repeat)
+
+        path = f"{tempfile.gettempdir()}/compiled_module_profile.json"
+        p.export_chrome_trace(path)
+        print(f"Profiling result for a compiled module of benchmark {benchmark_name}:")
+        print(f"Chrome trace for the profile is written to {path}")
+        event_list = p.key_averages(group_by_input_shape=True)
+        print(event_list.table(sort_by="self_cuda_time_total", row_limit=10))
+        parse_profile_event_list(
+            benchmark_name, event_list, wall_time_ms, times * repeat
+        )