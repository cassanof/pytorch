--- conflicted
+++ resolved
@@ -566,14 +566,6 @@
         log.info(msg)
 
 
-<<<<<<< HEAD
-def is_ones(items):
-    return all(x == 1 for x in items)
-
-
-def is_zeros(items):
-    return all(x == 0 for x in items)
-=======
 def get_num_bytes(*args):
     """
     Return the total number of bytes the arguments of tensor type takes.
@@ -583,4 +575,11 @@
         for arg in args
         if isinstance(arg, torch.Tensor)
     )
->>>>>>> b2875268
+
+
+def is_ones(items):
+    return all(x == 1 for x in items)
+
+
+def is_zeros(items):
+    return all(x == 0 for x in items)