--- conflicted
+++ resolved
@@ -70,8 +70,6 @@
   }
 }
 
-<<<<<<< HEAD
-=======
 template <typename T>
 void flag_to_float(T src, float* dst, int64_t n) {
 #pragma unroll
@@ -81,7 +79,6 @@
   }
 }
 
->>>>>>> 68b35017
 #if defined(CPU_CAPABILITY_AVX512) || defined(CPU_CAPABILITY_AVX2)
 template <typename SRC>
 inline at::vec::Vectorized<float> to_float_mask(at::vec::Vectorized<SRC>& src) {
