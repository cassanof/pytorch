--- conflicted
+++ resolved
@@ -20,11 +20,8 @@
     'BNReLU3d',
     'LinearBn1d',
     'LinearLeakyReLU',
-<<<<<<< HEAD
+    'LinearTanh',
     'ConvAdd2d',
-=======
-    'LinearTanh',
->>>>>>> 619d52a5
 ]
 
 # We are exposing all subpackages to the end-user.
