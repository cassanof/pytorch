--- conflicted
+++ resolved
@@ -45,31 +45,7 @@
 
 # TODO: revisit this list. Many helper methods shouldn't be public
 __all__ = [
-<<<<<<< HEAD
     "graph_pretty_str",
-=======
-    "all_node_args_except_first",
-    "all_node_args_have_no_tensors",
-    "assert_and_get_unique_device",
-    "collect_producer_nodes",
-    "create_getattr_from_value",
-    "create_node_from_old_node_preserve_meta",
-    "EMPTY_ARG_DICT",
-    "get_custom_module_class_keys",
-    "get_linear_prepack_op_for_dtype",
-    "get_new_attr_name_with_prefix",
-    "get_non_observable_arg_indexes_and_types",
-    "get_qconv_prepack_op",
-    "get_skipped_module_name_and_classes",
-    "graph_module_from_producer_nodes",
-    "maybe_get_next_module",
-    "NodeInfo",
-    "node_arg_is_bias",
-    "node_arg_is_weight",
-    "NON_OBSERVABLE_ARG_DICT",
-    "NON_QUANTIZABLE_WEIGHT_OPS",
-    "return_arg_list",
->>>>>>> 7ea3c945
 ]
 
 _NON_QUANTIZABLE_WEIGHT_OPS = {torch.nn.functional.layer_norm, torch.nn.functional.group_norm, torch.nn.functional.instance_norm}
@@ -92,7 +68,6 @@
         return node.kwargs.get("bias") is arg
     return False
 
-<<<<<<< HEAD
 def graph_pretty_str(g, shorten=True) -> str:
     """Returns a printable representation of the ops in the graph of g.
     If shorten is True, tries to abbreviate fields.
@@ -172,9 +147,6 @@
 quantize_node = NotImplemented
 
 def _get_custom_module_class_keys(custom_module_mapping: Dict[QuantType, Dict[Type, Type]]) -> List[Any]:
-=======
-def get_custom_module_class_keys(custom_module_mapping: Dict[QuantType, Dict[Type, Type]]) -> List[Any]:
->>>>>>> 7ea3c945
     r""" Get all the unique custom module keys in the custom config dict
     e.g.
     Input:
@@ -220,7 +192,6 @@
     assert prepack_op, "Didn't find prepack op for {}".format(conv_op)
     return prepack_op
 
-<<<<<<< HEAD
 def _get_qconv_op(conv_op: Callable, has_relu: bool) -> Callable:
     qconv_op = {
         # has relu
@@ -239,8 +210,6 @@
     assert qconv, "Can't find corresponding quantized conv op for {} {}".format(conv_op, has_relu)
     return qconv
 
-=======
->>>>>>> 7ea3c945
 # Returns a function that can get a new attribute name for module with given
 # prefix, for example,
 # >> get_new_observer_name = _get_new_attr_name_with_prefix('_observer')
@@ -340,7 +309,6 @@
     attr_node = graph.create_node("get_attr", attr_name)
     return attr_node
 
-<<<<<<< HEAD
 def _create_qparam_nodes(
         node_name: str,
         scale: Any,
@@ -361,9 +329,6 @@
 
 
 def _all_node_args_have_no_tensors(node: Node, modules: Dict[str, torch.nn.Module], cache: Dict[Node, bool]) -> bool:
-=======
-def all_node_args_have_no_tensors(node: Node, modules: Dict[str, torch.nn.Module], cache: Dict[Node, bool]) -> bool:
->>>>>>> 7ea3c945
     """
     If we know for sure that all of this node's args have no
     tensors (are primitives), return True.  If we either
@@ -380,13 +345,8 @@
         result = False
     elif node.op == 'call_module':
         assert isinstance(node.target, str)
-<<<<<<< HEAD
-        if _is_activation_post_process(modules[node.target]):
+        if is_activation_post_process(modules[node.target]):
             result = _all_node_args_have_no_tensors(node.args[0], modules, cache)  # type: ignore[arg-type]
-=======
-        if is_activation_post_process(modules[node.target]):
-            result = all_node_args_have_no_tensors(node.args[0], modules, cache)  # type: ignore[arg-type]
->>>>>>> 7ea3c945
     elif node.op == 'call_module':
         result = False
     elif node.op == 'call_function' and node.target is operator.getitem:
@@ -512,7 +472,6 @@
 
     return _NON_OBSERVABLE_ARG_DICT.get(info, _EMPTY_ARG_DICT)
 
-<<<<<<< HEAD
 def _node_return_type_is_int(node: Node) -> bool:
     """
     Returns true if this node results in an integer, even if some of the args
@@ -530,9 +489,6 @@
     return result
 
 def _maybe_get_next_module(
-=======
-def maybe_get_next_module(
->>>>>>> 7ea3c945
     node: Node,
     modules: Dict[str, nn.Module],
     target_module_type: Optional[Type[nn.Module]] = None,
