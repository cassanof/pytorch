#!/bin/bash

set -ex

source "$(dirname "${BASH_SOURCE[0]}")/common_utils.sh"

# A bunch of custom pip dependencies for ONNX
pip_install \
  beartype==0.10.4 \
  filelock==3.9.0 \
  flatbuffers==2.0 \
  mock==5.0.1 \
  ninja==1.10.2 \
  networkx==2.0 \
  numpy==1.22.4 \
  onnx==1.13.1 \
  onnxruntime==1.14.0 \
  parameterized==0.8.1 \
  pytest-cov==4.0.0 \
  pytest-subtests==0.10.0 \
  tabulate==0.9.0 \
  transformers==4.25.1

# TODO: change this when onnx-script is on testPypi
<<<<<<< HEAD
pip_install "onnx-script@git+https://github.com/microsoft/onnx-script@ccf55862b55ccc4ecff4b8d4cc447c8db931804f"
=======
pip_install "onnx-script@git+https://github.com/microsoft/onnx-script@29241e15f5182be1384f1cf6ba203d7e2e125196"

# Cache the transformers model to be used later by ONNX tests. We need to run the transformers
# package to download the model. By default, the model is cached at ~/.cache/huggingface/hub/
IMPORT_SCRIPT_FILENAME="/tmp/onnx_import_script.py"
as_jenkins echo 'import transformers; transformers.AutoModel.from_pretrained("sshleifer/tiny-gpt2");' > "${IMPORT_SCRIPT_FILENAME}"

# Need a PyTorch version for transformers to work
pip_install --pre torch --index-url https://download.pytorch.org/whl/nightly/cpu
# Very weird quoting behavior here https://github.com/conda/conda/issues/10972,
# so echo the command to a file and run the file instead
conda_run python "${IMPORT_SCRIPT_FILENAME}"

# Cleaning up
conda_run pip uninstall -y torch
rm "${IMPORT_SCRIPT_FILENAME}" || true
>>>>>>> 37cde566
<|MERGE_RESOLUTION|>--- conflicted
+++ resolved
@@ -22,10 +22,7 @@
   transformers==4.25.1
 
 # TODO: change this when onnx-script is on testPypi
-<<<<<<< HEAD
 pip_install "onnx-script@git+https://github.com/microsoft/onnx-script@ccf55862b55ccc4ecff4b8d4cc447c8db931804f"
-=======
-pip_install "onnx-script@git+https://github.com/microsoft/onnx-script@29241e15f5182be1384f1cf6ba203d7e2e125196"
 
 # Cache the transformers model to be used later by ONNX tests. We need to run the transformers
 # package to download the model. By default, the model is cached at ~/.cache/huggingface/hub/
@@ -40,5 +37,4 @@
 
 # Cleaning up
 conda_run pip uninstall -y torch
-rm "${IMPORT_SCRIPT_FILENAME}" || true
->>>>>>> 37cde566
+rm "${IMPORT_SCRIPT_FILENAME}" || true