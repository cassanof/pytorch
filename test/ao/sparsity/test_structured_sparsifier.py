--- conflicted
+++ resolved
@@ -4,8 +4,6 @@
 
 import copy
 import logging
-import random
-
 
 import torch
 from torch import nn
@@ -14,22 +12,21 @@
 
 from torch.testing._internal.common_utils import TestCase, skipIfTorchDynamo
 
-logging.basicConfig(
-    format="%(asctime)s - %(name)s - %(levelname)s - %(message)s", level=logging.INFO
-)
+logging.basicConfig(format='%(asctime)s - %(name)s - %(levelname)s - %(message)s', level=logging.INFO)
 
 DEVICES = {
     torch.device("cpu"),
-    torch.device("cuda") if torch.cuda.is_available() else torch.device("cpu"),
+    torch.device("cuda") if torch.cuda.is_available() else torch.device("cpu")
 }
 
 
 class Linear(nn.Module):
     r"""Model with Linear layers, in Sequential and outside, without biases"""
-
-    def __init__(self):
-        super().__init__()
-        self.seq = nn.Sequential(nn.Linear(16, 16, bias=False))
+    def __init__(self):
+        super().__init__()
+        self.seq = nn.Sequential(
+            nn.Linear(16, 16, bias=False)
+        )
         self.linear = nn.Linear(16, 16, bias=False)
 
     def forward(self, x):
@@ -40,10 +37,11 @@
 
 class LinearB(nn.Module):
     r"""Model with Linear layers, in Sequential and outside, with biases"""
-
-    def __init__(self):
-        super().__init__()
-        self.seq = nn.Sequential(nn.Linear(16, 16, bias=True))
+    def __init__(self):
+        super().__init__()
+        self.seq = nn.Sequential(
+            nn.Linear(16, 16, bias=True)
+        )
         self.linear = nn.Linear(16, 16, bias=True)
 
     def forward(self, x):
@@ -55,7 +53,6 @@
 class MultipleLinear(nn.Module):
     r"""Model with multiple Linear layers, in Sequential and outside, without biases
     and with activation functions"""
-
     def __init__(self):
         super().__init__()
         self.seq = nn.Sequential(
@@ -63,7 +60,7 @@
             nn.ReLU(),
             nn.Linear(5, 8, bias=False),
             nn.ReLU(),
-            nn.Linear(8, 6, bias=False),
+            nn.Linear(8, 6, bias=False)
         )
         self.linear = nn.Linear(6, 4, bias=False)
 
@@ -76,7 +73,6 @@
 class MultipleLinearB(nn.Module):
     r"""Model with multiple Linear layers, in Sequential and outside, with biases
     and with activation functions"""
-
     def __init__(self):
         super().__init__()
         self.seq = nn.Sequential(
@@ -84,7 +80,7 @@
             nn.ReLU(),
             nn.Linear(5, 8, bias=True),
             nn.ReLU(),
-            nn.Linear(8, 6, bias=True),
+            nn.Linear(8, 6, bias=True)
         )
         self.linear = nn.Linear(6, 4, bias=True)
 
@@ -97,7 +93,6 @@
 class MultipleLinearMixed(nn.Module):
     r"""Model with multiple Linear layers, in Sequential and outside, some with biases
     and with activation functions"""
-
     def __init__(self):
         super().__init__()
         self.seq = nn.Sequential(
@@ -105,7 +100,7 @@
             nn.ReLU(),
             nn.Linear(5, 8, bias=False),
             nn.ReLU(),
-            nn.Linear(8, 6, bias=True),
+            nn.Linear(8, 6, bias=True)
         )
         self.linear = nn.Linear(6, 4, bias=False)
 
@@ -117,7 +112,6 @@
 
 class Conv2dA(nn.Module):
     r"""Model with Conv2d layers, in Sequential and outside, without biases"""
-
     def __init__(self):
         super().__init__()
         self.seq = nn.Sequential(
@@ -133,7 +127,6 @@
 
 class Conv2dB(nn.Module):
     r"""Model with Conv2d layers, in Sequential and outside, with biases"""
-
     def __init__(self):
         super().__init__()
         self.seq = nn.Sequential(
@@ -149,7 +142,6 @@
 
 class Conv2dC(nn.Module):
     r"""Model with Conv2d layers, in Sequential and outside, with and without biases"""
-
     def __init__(self):
         super().__init__()
         self.seq = nn.Sequential(
@@ -163,12 +155,8 @@
         return x
 
 
-<<<<<<< HEAD:test/ao/sparsity/test_structured_sparsifier.py
 
 class SimplePruner(BaseStructuredSparsifier):
-=======
-class SimplePruner(BaseStructuredPruner):
->>>>>>> 83eb036eb8 (Add fx mode structured pruning):test/ao/sparsity/test_pruner.py
     def update_mask(self, module, tensor_name, **kwargs):
         getattr(module.parametrizations, tensor_name)[0].mask[1] = False
 
@@ -195,11 +183,11 @@
     def _check_pruner_mask_squashed(self, model, pruner, device):
         for config in pruner.groups:
             modules = []
-            if type(config["module"]) is tuple:
-                for module in config["module"]:
+            if type(config['module']) is tuple:
+                for module in config['module']:
                     modules.append(module)
             else:
-                module = config["module"]
+                module = config['module']
                 modules.append(module)
             for module in modules:
                 assert module.weight.device.type == device.type
@@ -208,11 +196,11 @@
     def _check_pruner_valid_before_step(self, model, pruner, device):
         for config in pruner.groups:
             modules = []
-            if type(config["module"]) is tuple:
-                for module in config["module"]:
+            if type(config['module']) is tuple:
+                for module in config['module']:
                     modules.append(module)
             else:
-                module = config["module"]
+                module = config['module']
                 modules.append(module)
             for module in modules:
                 assert module.weight.device.type == device.type
@@ -221,19 +209,16 @@
     def _check_pruner_valid_after_step(self, model, pruner, mask, device):
         for config in pruner.groups:
             modules = []
-            if type(config["module"]) is tuple:
-                for module in config["module"]:
+            if type(config['module']) is tuple:
+                for module in config['module']:
                     modules.append(module)
             else:
-                module = config["module"]
+                module = config['module']
                 modules.append(module)
             for module in modules:
                 assert module.weight.device.type == device.type
                 total = module.parametrizations.weight[0].mask.numel()
-                assert (
-                    module.parametrizations.weight[0].mask.count_nonzero()
-                    == total - mask
-                )
+                assert module.parametrizations.weight[0].mask.count_nonzero() == total - mask
 
     def _test_constructor_on_device(self, model, device):
         self.assertRaisesRegex(TypeError, 'BaseStructuredSparsifier.* update_mask',
@@ -242,18 +227,18 @@
         pruner = SimplePruner(None)
         pruner.prepare(model1, None)
         for g in pruner.groups:
-            module = g["module"]
+            module = g['module']
             assert module.weight.device.type == device.type
         assert len(pruner.groups) == 2
         pruner.step()
         # Can instantiate the model with configs
         model2 = copy.deepcopy(model).to(device)
-        pruner = SimplePruner({"test": 3})
+        pruner = SimplePruner({'test': 3})
         pruner.prepare(model2, [{"tensor_fqn": "linear.weight"}])
         assert len(pruner.groups) == 1
-        assert pruner.groups[0]["module_fqn"] == "linear"
-        assert "test" in pruner.groups[0]
-        assert pruner.groups[0]["test"] == 3
+        assert pruner.groups[0]['module_fqn'] == 'linear'
+        assert 'test' in pruner.groups[0]
+        assert pruner.groups[0]['test'] == 3
 
     def test_constructor(self):
         model = Linear()
@@ -321,9 +306,7 @@
         for device in DEVICES:
             for model, config in zip(models, configs):
                 model = model.to(device)
-                self._test_squash_mask_conv2d_on_device(
-                    model, config, torch.device(device)
-                )
+                self._test_squash_mask_conv2d_on_device(model, config, torch.device(device))
 
     def _test_step_linear_on_device(self, model, is_basic, device):
         model = model.to(device)
@@ -367,983 +350,4 @@
         configs = [None, None, None, None]
         for device in DEVICES:
             for model, config in zip(models, configs):
-                self._test_step_conv2d_on_device(model, config, torch.device(device))
-
-
-class LinearA(nn.Module):
-    r"""Model with only Linear layers without biases wrapped in a Sequential.
-    Used to test basic pruned Linear-Linear fusion."""
-
-    def __init__(self):
-        super().__init__()
-        self.seq = nn.Sequential(
-            nn.Linear(700, 500, bias=False),
-            nn.Linear(500, 600, bias=False),
-            nn.Linear(600, 10, bias=False),
-        )
-
-    def forward(self, x):
-        x = self.seq(x)
-        return x
-
-
-class LinearB(nn.Module):
-    r"""Model with only Linear layers without biases, some wrapped in a Sequential,
-    some following the Sequential. Used to test basic pruned Linear-Linear fusion."""
-
-    def __init__(self):
-        super().__init__()
-        self.seq = nn.Sequential(
-            nn.Linear(700, 500, bias=False),
-            nn.Linear(500, 600, bias=False),
-            nn.Linear(600, 400, bias=False),
-        )
-        self.linear1 = nn.Linear(400, 300, bias=False)
-        self.linear2 = nn.Linear(300, 10, bias=False)
-
-    def forward(self, x):
-        x = self.seq(x)
-        x = self.linear1(x)
-        x = self.linear2(x)
-        return x
-
-
-class LinBiasA(nn.Module):
-    r"""Model with only Linear layers, first one with bias, wrapped in a Sequential.
-    Used to test pruned Linear-Bias-Linear fusion."""
-
-    def __init__(self):
-        super().__init__()
-        self.seq = nn.Sequential(
-            nn.Linear(700, 500, bias=True),
-            nn.Linear(500, 600, bias=False),
-            nn.Linear(600, 10, bias=False),
-        )
-
-    def forward(self, x):
-        x = self.seq(x)
-        return x
-
-
-class LinBiasB(nn.Module):
-    r"""Model with only Linear layers, all with biases, wrapped in a Sequential.
-    Used to test pruned Linear-Bias-Linear fusion."""
-
-    def __init__(self):
-        super().__init__()
-        self.seq = nn.Sequential(
-            nn.Linear(700, 500, bias=True),
-            nn.Linear(500, 600, bias=True),
-            nn.Linear(600, 300, bias=True),
-            nn.Linear(300, 10, bias=True),
-        )
-
-    def forward(self, x):
-        x = self.seq(x)
-        return x
-
-
-class LinBiasC(nn.Module):
-    r"""Model with only Linear layers, alternating layers with biases,
-    wrapped in a Sequential. Used to test pruned Linear-Bias-Linear fusion."""
-
-    def __init__(self):
-        super().__init__()
-        self.seq = nn.Sequential(
-            nn.Linear(700, 500, bias=True),
-            nn.Linear(500, 600, bias=False),
-            nn.Linear(600, 300, bias=True),
-            nn.Linear(300, 10, bias=False),
-        )
-
-    def forward(self, x):
-        x = self.seq(x)
-        return x
-
-
-class LinActA(nn.Module):
-    r"""Model with only Linear layers, some with bias, some in a Sequential and some following.
-    Activation functions modules in between each Linear in the Sequential, and each outside layer.
-    Used to test pruned Linear(Bias)-Activation-Linear fusion."""
-
-    def __init__(self):
-        super().__init__()
-        self.seq = nn.Sequential(
-            nn.Linear(700, 500, bias=True),
-            nn.ReLU(),
-            nn.Linear(500, 600, bias=False),
-            nn.Tanh(),
-            nn.Linear(600, 400, bias=True),
-        )
-        self.linear1 = nn.Linear(400, 300, bias=True)
-        self.act1 = nn.ReLU()
-        self.linear2 = nn.Linear(300, 10, bias=False)
-        self.act2 = nn.Tanh()
-
-    def forward(self, x):
-        x = self.seq(x)
-        x = self.linear1(x)
-        x = self.act1(x)
-        x = self.linear2(x)
-        x = self.act2(x)
-        return x
-
-
-class LinActB(nn.Module):
-    r"""Model with only Linear layers, some with bias, some in a Sequential and some following.
-    Activation functions modules in between each Linear in the Sequential, and functional
-    activationals are called in between each outside layer.
-    Used to test pruned Linear(Bias)-Activation-Linear fusion."""
-
-    def __init__(self):
-        super().__init__()
-        self.seq = nn.Sequential(
-            nn.Linear(700, 500, bias=True),
-            nn.ReLU(),
-            nn.Linear(500, 600, bias=False),
-            nn.ReLU(),
-            nn.Linear(600, 400, bias=True),
-        )
-        self.linear1 = nn.Linear(400, 300, bias=True)
-        self.linear2 = nn.Linear(300, 800, bias=False)
-        self.linear3 = nn.Linear(800, 10, bias=False)
-        self.act1 = nn.ReLU()
-
-    def forward(self, x):
-        x = self.seq(x)
-        x = self.linear1(x)
-        # this seems to fail -> lin w/bias -> relu -> linear
-        # x = self.act1(x)
-        x = F.relu(x)
-        x = self.linear2(x)
-        x = F.relu(x)
-        x = self.linear3(x)
-        x = F.relu(x)
-        return x
-
-
-class Conv2dA(nn.Module):
-    r"""Model with only Conv2d layers, all without bias, in a Sequential.
-    Used to test pruned Conv2d-Conv2d fusion."""
-
-    def __init__(self):
-        super().__init__()
-        self.seq = nn.Sequential(
-            nn.Conv2d(1, 320, 3, 1, bias=False),
-            nn.Conv2d(320, 640, 3, 1, bias=False),
-            nn.Conv2d(640, 480, 3, 1, bias=False),
-        )
-
-    def forward(self, x):
-        x = self.seq(x)
-        return x
-
-
-class Conv2dB(nn.Module):
-    r"""Model with only Conv2d layers, all without bias, some in a Sequential and some following.
-    Used to test pruned Conv2d-Conv2d fusion."""
-
-    def __init__(self):
-        super().__init__()
-        self.seq = nn.Sequential(
-            nn.Conv2d(1, 320, 3, 1, bias=False),
-            nn.Conv2d(320, 640, 3, 1, bias=False),
-        )
-        self.conv2d1 = nn.Conv2d(640, 480, 3, 1, bias=False)
-        self.conv2d2 = nn.Conv2d(480, 520, 3, 1, bias=False)
-
-    def forward(self, x):
-        x = self.seq(x)
-        x = self.conv2d1(x)
-        x = self.conv2d2(x)
-        return x
-
-
-class Conv2dBiasA(nn.Module):
-    r"""Model with only Conv2d layers, all with bias, wrapped in a Sequential.
-    Used to test pruned Conv2d-Bias-Conv2d fusion."""
-
-    def __init__(self):
-        super().__init__()
-        self.seq = nn.Sequential(
-            nn.Conv2d(1, 320, 3, 1, bias=True),
-            nn.Conv2d(320, 640, 3, 1, bias=True),
-            nn.Conv2d(640, 480, 3, 1, bias=True),
-        )
-
-    def forward(self, x):
-        x = self.seq(x)
-        return x
-
-
-class Conv2dBiasB(nn.Module):
-    r"""Model with only Conv2d layers, some with bias, some in a Sequential and some outside.
-    Used to test pruned Conv2d-Bias-Conv2d fusion."""
-
-    def __init__(self):
-        super().__init__()
-        self.seq = nn.Sequential(
-            nn.Conv2d(1, 320, 3, 1, bias=True),
-            nn.Conv2d(320, 640, 3, 1, bias=False),
-        )
-        self.conv2d1 = nn.Conv2d(640, 480, 3, 1, bias=True)
-        self.conv2d2 = nn.Conv2d(480, 520, 3, 1, bias=False)
-
-    def forward(self, x):
-        x = self.seq(x)
-        x = self.conv2d1(x)
-        x = self.conv2d2(x)
-        return x
-
-
-class Conv2dActA(nn.Module):
-    r"""Model with only Conv2d layers, all without bias, some in a Sequential and some following.
-    Activation function modules in between each layer.
-    Used to test pruned Conv2d-Activation-Conv2d fusion."""
-
-    def __init__(self):
-        super().__init__()
-        self.seq = nn.Sequential(
-            nn.Conv2d(1, 320, 3, 1, bias=False),
-            nn.ReLU(),
-            nn.Conv2d(320, 640, 3, 1, bias=False),
-            nn.Tanh(),
-        )
-        self.conv2d1 = nn.Conv2d(640, 480, 3, 1, bias=False)
-        self.act1 = nn.ReLU()
-        self.conv2d2 = nn.Conv2d(480, 520, 3, 1, bias=False)
-        self.act2 = nn.Tanh()
-
-    def forward(self, x):
-        x = self.seq(x)
-        x = self.conv2d1(x)
-        x = self.act1(x)
-        x = self.conv2d2(x)
-        x = self.act2(x)
-        return x
-
-
-class Conv2dActB(nn.Module):
-    r"""Model with only Conv2d layers, all without bias, some in a Sequential and some following.
-    Activation function modules in between each Sequential layer, functional activations called
-    in between outside Conv2d layers.
-    Used to test pruned Conv2d-Activation-Conv2d fusion."""
-
-    def __init__(self):
-        super().__init__()
-        self.seq = nn.Sequential(
-            nn.Conv2d(1, 320, 3, 1, bias=False),
-            nn.ReLU(),
-            nn.Conv2d(320, 640, 3, 1, bias=False),
-            nn.Tanh(),
-        )
-        self.conv2d1 = nn.Conv2d(640, 480, 3, 1, bias=False)
-        self.conv2d2 = nn.Conv2d(480, 520, 3, 1, bias=False)
-
-    def forward(self, x):
-        x = self.seq(x)
-        x = self.conv2d1(x)
-        x = F.relu(x)
-        x = self.conv2d2(x)
-        x = F.hardtanh(x)
-        return x
-
-
-class Conv2dActC(nn.Module):
-    r"""Model with only Conv2d layers, all with bias, some in a Sequential and some following.
-    Activation function modules in between each layer.
-    Used to test pruned Conv2d-Bias-Activation-Conv2d fusion."""
-
-    def __init__(self):
-        super().__init__()
-        self.seq = nn.Sequential(
-            nn.Conv2d(1, 320, 3, 1, bias=True),
-            nn.ReLU(),
-            nn.Conv2d(320, 640, 3, 1, bias=True),
-            nn.Tanh(),
-        )
-        self.conv2d1 = nn.Conv2d(640, 480, 3, 1, bias=True)
-        self.act1 = nn.ReLU()
-        self.conv2d2 = nn.Conv2d(480, 520, 3, 1, bias=True)
-        self.act2 = nn.Tanh()
-
-    def forward(self, x):
-        x = self.seq(x)
-        x = self.conv2d1(x)
-        x = self.act1(x)
-        x = self.conv2d2(x)
-        x = self.act2(x)
-        return x
-
-
-class Conv2dActD(nn.Module):
-    r"""Model with only Conv2d layers, some with bias, some in a Sequential and some following.
-    Activation function modules in between each Sequential layer, functional activations called
-    in-between each outside layer.
-    Used to test pruned Conv2d-Bias-Activation-Conv2d fusion."""
-
-    def __init__(self):
-        super().__init__()
-        self.seq = nn.Sequential(
-            nn.Conv2d(1, 320, 3, 1, bias=True),
-            nn.ReLU(),
-            nn.Conv2d(320, 640, 3, 1, bias=False),
-            nn.Tanh(),
-        )
-        self.conv2d1 = nn.Conv2d(640, 480, 3, 1, bias=True)
-        self.conv2d2 = nn.Conv2d(480, 520, 3, 1, bias=False)
-
-    def forward(self, x):
-        x = self.seq(x)
-        x = self.conv2d1(x)
-        x = F.relu(x)
-        x = self.conv2d2(x)
-        x = F.hardtanh(x)
-        return x
-
-
-class Conv2dPadBiasA(nn.Module):
-    r"""Model with only Conv2d layers, all with bias and padding > 0,
-    some in a Sequential and some following. Activation function modules in between each layer.
-    Used to test special case of pruned Conv2d-Bias-(Activation)Conv2d fusion,
-    when the second Conv2d layer has padding > 0."""
-
-    def __init__(self):
-        super().__init__()
-        self.seq = nn.Sequential(
-            nn.Conv2d(1, 320, 3, 1, padding=1, bias=True),
-            nn.ReLU(),
-            nn.Conv2d(320, 640, 3, 1, padding=1, bias=True),
-            nn.Tanh(),
-        )
-        self.conv2d1 = nn.Conv2d(640, 480, 3, 1, padding=1, bias=True)
-        self.act1 = nn.ReLU()
-        self.conv2d2 = nn.Conv2d(480, 520, 3, 1, padding=1, bias=True)
-        self.act2 = nn.Tanh()
-
-    def forward(self, x):
-        x = self.seq(x)
-        x = self.conv2d1(x)
-        x = self.act1(x)
-        x = self.conv2d2(x)
-        x = self.act2(x)
-        return x
-
-
-class Conv2dPadBiasB(nn.Module):
-    r"""Model with only Conv2d layers, some with bias and padding > 0,
-    some in a Sequential and some following. Activation function modules in between each layer.
-    Used to test that bias is propagated correctly in the special case of
-    pruned Conv2d-Bias-(Activation)Conv2d fusion, when the second Conv2d layer has padding > 0."""
-
-    def __init__(self):
-        super().__init__()
-        self.seq = nn.Sequential(
-            nn.Conv2d(1, 320, 3, 1, bias=False),
-            nn.ReLU(),
-            nn.Conv2d(320, 640, 3, 1, padding=1, bias=True),
-            nn.Tanh(),
-        )
-        self.conv2d1 = nn.Conv2d(640, 480, 3, 1, bias=False)
-        self.act1 = nn.ReLU()
-        self.conv2d2 = nn.Conv2d(480, 520, 3, 1, padding=1, bias=True)
-        self.act2 = nn.Tanh()
-
-    def forward(self, x):
-        x = self.seq(x)
-        x = self.conv2d1(x)
-        x = self.act1(x)
-        x = self.conv2d2(x)
-        x = self.act2(x)
-        return x
-
-
-class Conv2dPadBiasC(nn.Module):
-    r"""Model with only Conv2d layers, all with bias and some with padding > 0,
-    some in a Sequential and some following. Activation function modules in between each layer.
-    Used to test that bias is propagated correctly in the special case of
-    pruned Conv2d-Bias-(Activation)Conv2d fusion, when the second Conv2d layer has padding > 0."""
-
-    def __init__(self):
-        super().__init__()
-        self.seq = nn.Sequential(
-            nn.Conv2d(1, 320, 3, 1, padding=1, bias=True),
-            nn.ReLU(),
-            nn.Conv2d(320, 640, 3, 1, bias=True),
-            nn.Tanh(),
-        )
-        self.conv2d1 = nn.Conv2d(640, 480, 3, 1, padding=1, bias=True)
-        self.act1 = nn.ReLU()
-        self.conv2d2 = nn.Conv2d(480, 520, 3, 1, padding=1, bias=True)
-        self.act2 = nn.Tanh()
-
-    def forward(self, x):
-        x = self.seq(x)
-        x = self.conv2d1(x)
-        x = self.act1(x)
-        x = self.conv2d2(x)
-        x = self.act2(x)
-        return x
-
-
-class Conv2dPoolA(nn.Module):
-    r"""Model with only Conv2d layers, all with bias, some in a Sequential and some following.
-    Activation function modules in between each layer, Pool2d modules in between each layer.
-    Used to test pruned Conv2d-Pool2d-Conv2d fusion."""
-
-    def __init__(self):
-        super().__init__()
-        self.seq = nn.Sequential(
-            nn.Conv2d(1, 320, kernel_size=3, padding=1, bias=True),
-            nn.MaxPool2d(kernel_size=2, stride=2, padding=1),
-            nn.ReLU(),
-            nn.Conv2d(320, 640, kernel_size=3, padding=1, bias=True),
-            nn.Tanh(),
-            nn.AvgPool2d(kernel_size=2, stride=2, padding=1),
-        )
-        self.conv2d1 = nn.Conv2d(640, 480, kernel_size=3, padding=1, bias=True)
-        self.maxpool = nn.MaxPool2d(kernel_size=2, stride=2, padding=1)
-        self.af1 = nn.ReLU()
-        self.conv2d2 = nn.Conv2d(480, 520, kernel_size=3, padding=1, bias=True)
-
-    def forward(self, x):
-        x = self.seq(x)
-        x = self.conv2d1(x)
-        x = self.maxpool(x)
-        x = self.af1(x)
-        x = self.conv2d2(x)
-        return x
-
-
-class Conv2dPoolB(nn.Module):
-    r"""Model with only Conv2d layers, all with bias, some in a Sequential and some following.
-    Activation function and Pool2d modules in between each Sequential layer, functional Pool2d between
-    outside Conv2d layers.
-    Used to test pruned Conv2d-Pool2d-Conv2d fusion."""
-
-    def __init__(self):
-        super().__init__()
-        self.seq = nn.Sequential(
-            nn.Conv2d(1, 320, kernel_size=3, padding=1, bias=True),
-            nn.MaxPool2d(kernel_size=2, stride=2, padding=1),
-            nn.ReLU(),
-            nn.Conv2d(320, 640, kernel_size=3, padding=1, bias=True),
-            nn.Tanh(),
-            nn.AvgPool2d(kernel_size=2, stride=2, padding=1),
-        )
-        self.conv2d1 = nn.Conv2d(640, 480, kernel_size=3, padding=1, bias=True)
-        self.af1 = nn.ReLU()
-        self.conv2d2 = nn.Conv2d(480, 520, kernel_size=3, padding=1, bias=True)
-
-    def forward(self, x):
-        x = self.seq(x)
-        x = self.conv2d1(x)
-        x = F.max_pool2d(x, kernel_size=2, stride=2, padding=1)
-        x = self.af1(x)
-        x = self.conv2d2(x)
-        x = F.avg_pool2d(x, kernel_size=2, stride=2, padding=1)
-        return x
-
-
-class Conv2dPoolFlattenA(nn.Module):
-    r"""Model with Conv2d layers, all with bias, some in a Sequential and some following, and then a Pool2d
-    and a functional Flatten followed by a Linear layer.
-    Activation functions and Pool2ds in between each layer also.
-    Used to test pruned Conv2d-Pool2d-Flatten-Linear fusion."""
-
-    def __init__(self):
-        super().__init__()
-        self.seq = nn.Sequential(
-            nn.Conv2d(1, 3, kernel_size=3, padding=1, bias=True),
-            nn.MaxPool2d(kernel_size=2, stride=2, padding=1),
-            nn.ReLU(),
-            nn.Conv2d(3, 5, kernel_size=3, padding=1, bias=True),
-            nn.Tanh(),
-            nn.AvgPool2d(kernel_size=2, stride=2, padding=1),
-        )
-        self.conv2d1 = nn.Conv2d(5, 7, kernel_size=3, padding=1, bias=True)
-        self.af1 = nn.ReLU()
-        self.conv2d2 = nn.Conv2d(7, 11, kernel_size=3, padding=1, bias=True)
-        self.avg_pool = nn.AdaptiveAvgPool2d((1, 1))
-        self.fc = nn.Linear(11, 13, bias=True)
-
-    def forward(self, x):
-        x = self.seq(x)
-        x = self.conv2d1(x)
-        x = F.max_pool2d(x, kernel_size=2, stride=2, padding=1)
-        x = self.af1(x)
-        x = self.conv2d2(x)
-        x = self.avg_pool(x)
-        x = torch.flatten(x, 1)  # test functional flatten
-        x = self.fc(x)
-        return x
-
-
-class Conv2dPoolFlattenB(nn.Module):
-    r"""Model with Conv2d layers, all with bias, some in a Sequential and some following, and then a Pool2d
-    and a Flatten module followed by a Linear layer.
-    Activation functions and Pool2ds in between each layer also.
-    Used to test pruned Conv2d-Pool2d-Flatten-Linear fusion."""
-
-    def __init__(self):
-        super().__init__()
-        self.seq = nn.Sequential(
-            nn.Conv2d(1, 3, kernel_size=3, padding=1, bias=True),
-            nn.MaxPool2d(kernel_size=2, stride=2, padding=1),
-            nn.ReLU(),
-            nn.Conv2d(3, 5, kernel_size=3, padding=1, bias=True),
-            nn.Tanh(),
-            nn.AvgPool2d(kernel_size=2, stride=2, padding=1),
-        )
-        self.conv2d1 = nn.Conv2d(5, 7, kernel_size=3, padding=1, bias=True)
-        self.af1 = nn.ReLU()
-        self.conv2d2 = nn.Conv2d(7, 11, kernel_size=3, padding=1, bias=True)
-        self.avg_pool = nn.AdaptiveAvgPool2d((2, 2))
-        self.flatten = nn.Flatten()
-        self.fc = nn.Linear(44, 13, bias=True)
-
-    def forward(self, x):
-        x = self.seq(x)
-        x = self.conv2d1(x)
-        x = F.max_pool2d(x, kernel_size=2, stride=2, padding=1)
-        x = self.af1(x)
-        x = self.conv2d2(x)
-        x = self.avg_pool(x)
-        x = self.flatten(x)
-        x = self.fc(x)
-        return x
-
-
-class ImplementedPruner(BaseStructuredPruner):
-    def update_mask(self, module, tensor_name, **kwargs):
-        """Prunes 1/3 of the weight output channels, so resulting module has 33.3% pruning"""
-        num_rows = len(module.parametrizations[tensor_name][0].mask)
-        prune = random.sample(list(range(num_rows)), num_rows // 3)
-        module.parametrizations[tensor_name][0].mask[prune] = False
-
-
-class TestBaseStructuredPrunerConvert(TestCase):
-    def _check_pruner_prepared(self, model, pruner, device):
-        for config in pruner.groups:
-            modules = []
-            if type(config["module"]) is tuple:
-                for module in config["module"]:
-                    modules.append(module)
-            else:
-                module = config["module"]
-                modules.append(module)
-            for module in modules:
-                assert module.weight.device == device
-                # Check mask exists
-                assert pruner.state.get(config["tensor_fqn"], None) is not None
-                # Check parametrization exists and is correct
-                assert parametrize.is_parametrized(module)
-                assert hasattr(module, "parametrizations")
-                # Assume that this is the 1st/only parametrization
-                assert type(module.parametrizations.weight[0]) == FakeStructuredSparsity
-
-    def _check_pruner_fused(self, model, pruner, device):
-        for config in pruner.groups:
-            modules = []
-            if type(config["module"]) is tuple:
-                for module in config["module"]:
-                    modules.append(module)
-            else:
-                module = config["module"]
-                modules.append(module)
-            for module in modules:
-                assert module.weight.device == device
-                assert not hasattr(module, "parametrizations")
-                assert not hasattr(module, "mask")
-
-    def _test_linear_on_device(
-        self, model, config, expected_shape, device, also_prune_bias
-    ):
-        model = model.to(device)
-        model.eval()
-        x = torch.ones(128, 700)
-
-        pruner = ImplementedPruner({"prune_bias": also_prune_bias})
-        pruner.prepare(model, config)
-        pruner.step()
-
-        y_expected = model(x)
-
-        assert y_expected.shape == (128, 10)
-        # assert y_traced.shape == (128, 10)
-        self._check_pruner_prepared(model, pruner, device)
-
-        # Fusion step
-        fused = pruner.convert()
-        y_fused = fused(x)
-
-        assert y_fused.shape == expected_shape
-        self._check_pruner_fused(model, pruner, device)
-        if y_fused.shape == y_expected.shape:
-            assert torch.isclose(y_expected, y_fused, rtol=1e-05, atol=1e-07).all()
-
-    def test_linear(self):
-        """Test fusion for models that only contain Linear modules.
-        Currently support: Linear-Linear, Linear-Bias-Linear, Linear(Bias)-Activation-Linear"""
-        for also_prune_bias in [True, False]:
-            model_a = LinearA()
-            config_a = [
-                {"tensor_fqn": "seq.0.weight"},
-                {"tensor_fqn": "seq.1.weight"},
-                {"tensor_fqn": "seq.2.weight"},
-            ]
-            shape_a = (128, 7)
-
-            model_b = LinearB()
-            config_b = [
-                {"tensor_fqn": "seq.0.weight"},
-                {"tensor_fqn": "seq.1.weight"},
-                {"tensor_fqn": "seq.2.weight"},
-                {"tensor_fqn": "linear1.weight"},
-                {"tensor_fqn": "linear2.weight"},
-            ]
-            shape_b = (128, 7)
-
-            model_c = LinearB()
-            config_c = [
-                {"tensor_fqn": "seq.0.weight"},
-                {"tensor_fqn": "seq.2.weight"},
-                {"tensor_fqn": "linear2.weight"},
-            ]
-            shape_c = (128, 7)
-
-            # Linear with bias
-            model_d = LinBiasA()
-            config_d = [
-                {"tensor_fqn": "seq.0.weight"},
-                {"tensor_fqn": "seq.1.weight"},
-            ]
-            shape_d = (128, 10)
-
-            model_e = LinBiasB()
-            config_e = [
-                {"tensor_fqn": "seq.0.weight"},
-                {"tensor_fqn": "seq.1.weight"},
-                {"tensor_fqn": "seq.2.weight"},
-            ]
-            shape_e = (128, 10)
-
-            model_f = LinBiasC()
-            config_f = [
-                {"tensor_fqn": "seq.0.weight"},
-                {"tensor_fqn": "seq.1.weight"},
-                {"tensor_fqn": "seq.2.weight"},
-            ]
-            shape_f = (128, 10)
-
-            # Linear with activation
-            model_g = LinActA()
-            config_g = [
-                {"tensor_fqn": "seq.0.weight"},
-                {"tensor_fqn": "seq.2.weight"},
-                {"tensor_fqn": "seq.4.weight"},
-                {"tensor_fqn": "linear1.weight"},
-            ]
-            shape_g = (128, 10)
-
-            model_h = LinActB()
-            config_h = [
-                {"tensor_fqn": "seq.0.weight"},
-                {"tensor_fqn": "seq.4.weight"},
-                {"tensor_fqn": "linear1.weight"},
-                {"tensor_fqn": "linear2.weight"},
-            ]
-            shape_h = (128, 10)
-
-            test_models = [
-                model_a,
-                model_b,
-                model_c,
-                model_d,
-                model_e,
-                model_f,
-                model_g,
-                model_h,
-            ]
-            configs = [
-                config_a,
-                config_b,
-                config_c,
-                config_d,
-                config_e,
-                config_f,
-                config_g,
-                config_h,
-            ]
-            shapes = [
-                shape_a,
-                shape_b,
-                shape_c,
-                shape_d,
-                shape_e,
-                shape_f,
-                shape_g,
-                shape_h,
-            ]
-
-            for device in DEVICES:
-                for model, config, expected_shape in zip(test_models, configs, shapes):
-                    self._test_linear_on_device(
-                        model,
-                        config,
-                        expected_shape,
-                        torch.device(device),
-                        also_prune_bias,
-                    )
-
-    def _test_conv2d_on_device(
-        self, model, config, x, expected_shape, device, also_prune_bias
-    ):
-        model = model.to(device)
-        model.eval()
-
-        pruner = ImplementedPruner({"prune_bias": also_prune_bias})
-        pruner.prepare(model, config)
-        pruner.step()
-
-        y_expected = model(x)
-
-        assert y_expected.shape == expected_shape
-
-        self._check_pruner_prepared(model, pruner, device)
-
-        # Fusion step
-        fused = pruner.convert()
-        y_fused = fused(x)
-
-        assert fused(x).shape == expected_shape
-        self._check_pruner_fused(model, pruner, device)
-        if y_fused.shape == y_expected.shape:
-            assert torch.isclose(
-                y_expected, y_fused, rtol=1e-05, atol=1e-06
-            ).all(), f"fail for {type(model)}"
-
-    def test_conv2d(self):
-        """Test fusion for models that only contain Conv2d modules.
-        Currently supports: Conv2d-Conv2d, Conv2d-Activation, Conv2d"""
-        for also_prune_bias in [True, False]:
-            model_a = Conv2dA()
-            config_a = [
-                {"tensor_fqn": "seq.0.weight"},
-                {"tensor_fqn": "seq.1.weight"},
-            ]
-            shape_a = (1, 480, 22, 22)
-
-            model_b = Conv2dB()
-            config_b = [
-                {"tensor_fqn": "seq.0.weight"},
-                {"tensor_fqn": "seq.1.weight"},
-                {"tensor_fqn": "conv2d1.weight"},
-            ]
-            shape_b = (1, 520, 20, 20)
-
-            # Conv2d with Activation and no Bias
-            model_c = Conv2dActA()
-            config_c = [
-                {"tensor_fqn": "seq.0.weight"},
-                {"tensor_fqn": "seq.2.weight"},
-                {"tensor_fqn": "conv2d1.weight"},
-            ]
-            shape_c = (1, 520, 20, 20)
-
-            model_d = Conv2dActB()
-            config_d = [
-                {"tensor_fqn": "seq.0.weight"},
-                {"tensor_fqn": "seq.2.weight"},
-                {"tensor_fqn": "conv2d1.weight"},
-            ]
-            shape_d = (1, 520, 20, 20)
-
-            # Conv2d with Bias and no Activation
-            model_e = Conv2dBiasA()
-            config_e = [
-                {"tensor_fqn": "seq.0.weight"},
-                {"tensor_fqn": "seq.1.weight"},
-            ]
-            shape_e = (1, 480, 22, 22)
-
-            model_f = Conv2dBiasB()
-            config_f = [
-                {"tensor_fqn": "seq.0.weight"},
-                {"tensor_fqn": "seq.1.weight"},
-                {"tensor_fqn": "conv2d1.weight"},
-            ]
-            shape_f = (1, 520, 20, 20)
-
-            # Conv2d with Activation and Bias
-            model_g = Conv2dActC()
-            config_g = [
-                {"tensor_fqn": "seq.0.weight"},
-                {"tensor_fqn": "seq.2.weight"},
-                {"tensor_fqn": "conv2d1.weight"},
-            ]
-            shape_g = (1, 520, 20, 20)
-
-            model_h = Conv2dActD()
-            config_h = [
-                {"tensor_fqn": "seq.0.weight"},
-                {"tensor_fqn": "seq.2.weight"},
-                {"tensor_fqn": "conv2d1.weight"},
-            ]
-            shape_h = (1, 520, 20, 20)
-
-            # Conv2d with Padded layers after Bias layers
-            model_i = Conv2dPadBiasA()
-            config_i = [
-                {"tensor_fqn": "seq.0.weight"},
-                {"tensor_fqn": "seq.2.weight"},
-                {"tensor_fqn": "conv2d1.weight"},
-            ]
-            shape_i = (1, 520, 28, 28)
-
-            model_j = Conv2dPadBiasB()
-            config_j = [
-                {"tensor_fqn": "seq.0.weight"},
-                {"tensor_fqn": "seq.2.weight"},
-                {"tensor_fqn": "conv2d1.weight"},
-            ]
-            shape_j = (1, 520, 24, 24)
-
-            model_k = Conv2dPadBiasC()
-            config_k = [
-                {"tensor_fqn": "seq.0.weight"},
-                {"tensor_fqn": "seq.2.weight"},
-                {"tensor_fqn": "conv2d1.weight"},
-            ]
-            shape_k = (1, 520, 26, 26)
-
-            # Conv2d with Pooling layers
-            model_l = Conv2dPoolA()
-            config_l = [
-                {"tensor_fqn": "seq.0.weight"},
-                {"tensor_fqn": "seq.3.weight"},
-                {"tensor_fqn": "conv2d1.weight"},
-            ]
-            shape_l = (1, 520, 5, 5)
-
-            model_m = Conv2dPoolB()
-            config_m = [
-                {"tensor_fqn": "seq.0.weight"},
-                {"tensor_fqn": "seq.3.weight"},
-                {"tensor_fqn": "conv2d1.weight"},
-            ]
-            shape_m = (1, 520, 3, 3)
-
-            test_models = [
-                model_a,
-                model_b,
-                model_c,
-                model_d,
-                model_e,
-                model_f,
-                model_g,
-                model_h,
-                model_i,
-                model_j,
-                model_k,
-                model_l,
-                model_m,
-            ]
-            configs = [
-                config_a,
-                config_b,
-                config_c,
-                config_d,
-                config_e,
-                config_f,
-                config_g,
-                config_h,
-                config_i,
-                config_j,
-                config_k,
-                config_l,
-                config_m,
-            ]
-            expected_shapes = [
-                shape_a,
-                shape_b,
-                shape_c,
-                shape_d,
-                shape_e,
-                shape_f,
-                shape_g,
-                shape_h,
-                shape_i,
-                shape_j,
-                shape_k,
-                shape_l,
-                shape_m,
-            ]
-
-            for device in DEVICES:
-                for model, config, expected_shape in zip(
-                    test_models, configs, expected_shapes
-                ):
-                    x = torch.ones((1, 1, 28, 28))
-                    self._test_conv2d_on_device(
-                        model,
-                        config,
-                        x,
-                        expected_shape,
-                        torch.device(device),
-                        also_prune_bias,
-                    )
-
-    def test_complex_conv2d(self):
-        """Test fusion for models that contain Conv2d & Linear modules.
-        Currently supports: Conv2d-Pool2d-Flatten-Linear, Skip-add"""
-        for also_prune_bias in [True, False]:
-            # Conv2d Pool2d Flatten Linear
-            model_a = Conv2dPoolFlattenA()
-            config_a = [
-                {"tensor_fqn": "seq.0.weight"},
-                {"tensor_fqn": "seq.3.weight"},
-                {"tensor_fqn": "conv2d1.weight"},
-                {"tensor_fqn": "conv2d2.weight"},
-            ]
-            shape_a = (1, 13)
-
-            model_b = Conv2dPoolFlattenB()
-            config_b = [
-                {"tensor_fqn": "seq.0.weight"},
-                {"tensor_fqn": "seq.3.weight"},
-                {"tensor_fqn": "conv2d1.weight"},
-                {"tensor_fqn": "conv2d2.weight"},
-            ]
-            shape_b = (1, 13)
-
-            # Inputs
-            x_1 = torch.ones((1, 1, 28, 28))
-            x_3 = torch.ones((1, 3, 28, 28))
-
-            test_models = [
-                model_a,
-                model_b,
-            ]
-            configs = [
-                config_a,
-                config_b,
-            ]
-            inputs = [x_1, x_1, x_3, x_3]
-            expected_shapes = [
-                shape_a,
-                shape_b,
-            ]
-
-            for device in DEVICES:
-                for model, config, input, expected_shape in zip(
-                    test_models, configs, inputs, expected_shapes
-                ):
-                    self._test_conv2d_on_device(
-                        model,
-                        config,
-                        input,
-                        expected_shape,
-                        torch.device(device),
-                        also_prune_bias,
-                    )+                self._test_step_conv2d_on_device(model, config, torch.device(device))