--- conflicted
+++ resolved
@@ -47,10 +47,6 @@
     print('CUDA not available, skipping tests', file=sys.stderr)
     TestCase = object  # noqa: F811
 
-<<<<<<< HEAD
-
-=======
->>>>>>> a7826707
 try:
     import torchvision.models  # noqa: F401
     from torchvision.models import resnet18  # noqa: F401
