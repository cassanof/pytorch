--- conflicted
+++ resolved
@@ -2420,54 +2420,6 @@
             .set_module_name("fc2", torch.quantization.default_qconfig),
         ]
 
-<<<<<<< HEAD
-    def test_exposed_prepare_qat(self):
-        class M(nn.Module):
-            def __init__(self):
-                super().__init__()
-                self.fc1 = nn.Linear(2, 2)
-
-            def forward(self, x):
-                x = self.fc1(x)
-                return x
-
-        m = M().eval()
-        example_input = (torch.randn(2, 2),)
-
-        qconfig_mappings = [
-            QConfigMapping().set_global(torch.quantization.default_qat_qconfig),
-        ]
-
-        exposed_prepare_command = torch.ao.quantization.quantize_fx.prepare_qat_fx
-
-        def exposed_convert_function(module, to_print):
-            print(to_print)
-            mod = torch.ao.quantization.quantize_fx.convert_fx(module)
-            return mod
-
-        backend_config = get_native_backend_config()
-
-        # test that input is valid
-        _ = m(*example_input)
-
-        kwargs = {"to_print": "working"}
-
-        msp = prepare_n_shadows_model(
-            m, example_input, qconfig_mappings, backend_config, exposed_prepare_function=exposed_prepare_command, exposed_prepare_kwargs=None)
-
-        for _ in range(2):
-            msp(*example_input)
-
-        msq = convert_n_shadows_model(msp, exposed_convert_function=exposed_convert_function, exposed_convert_kwargs=kwargs)
-
-        loggers_set_enabled(msq, True)
-        msq(*example_input)
-
-        results = extract_results_n_shadows_model(msq)
-        print_comparisons_n_shadows_model(results)
-
-
-=======
         qconfig_multi_mapping = QConfigMultiMapping().from_list_qconfig_mapping(
             qconfig_mappings_list
         )
@@ -2512,7 +2464,54 @@
         self.checkDynamicQuantizedLinear(msq.shadow_wrapper_0_2.mod_0, torch.qint8)
         self.checkDynamicQuantizedLinear(msq.shadow_wrapper_1_1.mod_0, torch.qint8)
         self.checkQuantizedLinear(msq.shadow_wrapper_1_2.mod_0)
->>>>>>> 4886978e
+    def test_exposed_functions_and_tracer(self):
+        class M(nn.Module):
+            def __init__(self):
+                super().__init__()
+                self.fc1 = nn.Linear(2, 2)
+                self.fc2 = nn.Linear(2, 2)
+
+            def forward(self, x):
+                x = self.fc1(x)
+                x = self.fc2(x)
+                return x
+
+        m = M().eval()
+        example_input = (torch.randn(2, 2),)
+
+        qconfig_mappings = [
+            QConfigMapping().set_global(torch.quantization.default_qat_qconfig),
+        ]
+        custom_tracer = torch.ao.quantization.quantize_fx.QuantizationTracer(["fc2"], [])
+        exposed_prepare_command = torch.ao.quantization.quantize_fx.prepare_qat_fx
+
+        def exposed_convert_function(module, to_print):
+            print(to_print)
+            mod = torch.ao.quantization.quantize_fx.convert_fx(module)
+            return mod
+
+        backend_config = get_native_backend_config()
+
+        # test that input is valid
+        _ = m(*example_input)
+
+        kwargs = {"to_print": "working"}
+
+        msp = prepare_n_shadows_model(
+            m, example_input, qconfig_mappings, backend_config, exposed_prepare_function=exposed_prepare_command, exposed_prepare_kwargs=None, custom_tracer=custom_tracer)
+
+        for _ in range(2):
+            msp(*example_input)
+
+        msq = convert_n_shadows_model(msp, exposed_convert_function=exposed_convert_function, exposed_convert_kwargs=kwargs)
+
+        loggers_set_enabled(msq, True)
+        msq(*example_input)
+
+        results = extract_results_n_shadows_model(msq)
+        print_comparisons_n_shadows_model(results)
+
+
 
 class TestFXNumericSuiteCoreAPIsModels(FXNumericSuiteQuantizationTestCase):
     """
