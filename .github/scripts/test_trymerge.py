#!/usr/bin/env python3
# Tests implemented in this file are relying on GitHub GraphQL APIs
# In order to avoid test flakiness, results of the queries
# are cached in gql_mocks.json
# PyTorch Lint workflow does not have GITHUB_TOKEN defined to avoid
# flakiness, so if you are making changes to merge_rules or
# GraphQL queries in trymerge.py, please make sure to delete `gql_mocks.json`
# And re-run the test locally with ones PAT

import json
import os
from hashlib import sha256

from trymerge import find_matching_merge_rule, gh_graphql, gh_get_team_members, GitHubPR, MergeRule, MandatoryChecksMissingError
from gitutils import get_git_remote_name, get_git_repo_dir, GitRepo
from typing import cast, Any, List, Optional
from unittest import TestCase, main, mock
from urllib.error import HTTPError

def mocked_gh_graphql(query: str, **kwargs: Any) -> Any:
    gql_db_fname = os.path.join(os.path.dirname(__file__), "gql_mocks.json")

    def get_mocked_queries() -> Any:
        if not os.path.exists(gql_db_fname):
            return {}
        with open(gql_db_fname, encoding="utf-8") as f:
            return json.load(f)

    def save_mocked_queries(obj: Any) -> None:
        with open(gql_db_fname, encoding="utf-8", mode="w") as f:
            json.dump(obj, f, indent=2)
            f.write("\n")

    key = f"query_sha={sha256(query.encode('utf-8')).hexdigest()} " + " ".join([f"{k}={kwargs[k]}" for k in sorted(kwargs.keys())])
    mocked_queries = get_mocked_queries()

    if key in mocked_queries:
        return mocked_queries[key]

    try:
        rc = gh_graphql(query, **kwargs)
    except HTTPError as err:
        if err.code == 401:
            err_msg = "If you are seeing this message during workflow run, please make sure to update gql_mocks.json"
            err_msg += f" locally, by deleting it and running {os.path.basename(__file__)} with "
            err_msg += " GitHub Personal Access Token passed via GITHUB_TOKEN environment variable"
            if os.getenv("GITHUB_TOKEN") is None:
                err_msg = "Failed to update cached GraphQL queries as GITHUB_TOKEN is not defined." + err_msg
            raise RuntimeError(err_msg) from err
    mocked_queries[key] = rc

    save_mocked_queries(mocked_queries)

    return rc

<<<<<<< HEAD
=======
def mock_parse_args(revert: bool = False,
                    force: bool = False) -> Any:
    class Object(object):
        def __init__(self) -> None:
            self.revert = revert
            self.force = force
            self.pr_num = 76123
            self.dry_run = True
            self.comment_id = 0
            self.on_mandatory = False
            self.on_green = False
            self.reason = 'this is for testing'

    return Object()

def mock_revert(repo: GitRepo, pr: GitHubPR, *,
                dry_run: bool = False,
                comment_id: Optional[int] = None,
                reason: Optional[str] = None) -> None:
    pass

def mock_merge(pr_num: int, repo: GitRepo,
               dry_run: bool = False,
               force: bool = False,
               comment_id: Optional[int] = None,
               mandatory_only: bool = False,
               on_green: bool = False,
               timeout_minutes: int = 400,
               stale_pr_days: int = 3) -> None:
    pass

def mock_gh_get_info() -> Any:
    return {"closed": False, "isCrossRepository": False}

>>>>>>> c10908cd

def mocked_read_merge_rules(repo: Optional[GitRepo], org: str, project: str) -> List[MergeRule]:
    mock_merge_rules = """
    [
        {
            "name": "mock with nonexistent check",
            "patterns": ["*"],
            "approved_by": [],
            "mandatory_checks_name": [
                "Facebook CLA Check",
                "Lint",
                "nonexistent"
            ]
        }
    ]
    """
    rc = json.loads(mock_merge_rules, object_hook=lambda x: MergeRule(**x))
    return cast(List[MergeRule], rc)


class TestGitHubPR(TestCase):
    @mock.patch('trymerge.gh_graphql', side_effect=mocked_gh_graphql)
    def test_match_rules(self, mocked_gql: Any) -> None:
        "Tests that PR passes merge rules"
        pr = GitHubPR("pytorch", "pytorch", 77700)
        repo = GitRepo(get_git_repo_dir(), get_git_remote_name())
        self.assertTrue(find_matching_merge_rule(pr, repo) is not None)

    @mock.patch('trymerge.gh_graphql', side_effect=mocked_gh_graphql)
    def test_lint_fails(self, mocked_gql: Any) -> None:
        "Tests that PR fails mandatory lint check"
        pr = GitHubPR("pytorch", "pytorch", 74649)
        repo = GitRepo(get_git_repo_dir(), get_git_remote_name())
        self.assertRaises(RuntimeError, lambda: find_matching_merge_rule(pr, repo))

    @mock.patch('trymerge.gh_graphql', side_effect=mocked_gh_graphql)
    def test_get_last_comment(self, mocked_gql: Any) -> None:
        "Tests that last comment can be fetched"
        pr = GitHubPR("pytorch", "pytorch", 71759)
        comment = pr.get_last_comment()
        self.assertEqual(comment.author_login, "github-actions")
        self.assertIsNone(comment.editor_login)
        self.assertTrue("You've committed this PR" in comment.body_text)

    @mock.patch('trymerge.gh_graphql', side_effect=mocked_gh_graphql)
    def test_get_author_null(self, mocked_gql: Any) -> None:
        """ Tests that PR author can be computed
            If reply contains NULL
        """
        pr = GitHubPR("pytorch", "pytorch", 71759)
        author = pr.get_author()
        self.assertTrue(author is not None)
        self.assertTrue("@" in author)
        self.assertTrue(pr.get_diff_revision() is None)

        # PR with multiple contributors, but creator id is not among authors
        pr = GitHubPR("pytorch", "pytorch", 75095)
        self.assertEqual(pr.get_pr_creator_login(), "mruberry")
        author = pr.get_author()
        self.assertTrue(author is not None)

    @mock.patch('trymerge.gh_graphql', side_effect=mocked_gh_graphql)
    def test_large_diff(self, mocked_gql: Any) -> None:
        "Tests that PR with 100+ files can be fetched"
        pr = GitHubPR("pytorch", "pytorch", 73099)
        self.assertTrue(pr.get_changed_files_count() > 100)
        flist = pr.get_changed_files()
        self.assertEqual(len(flist), pr.get_changed_files_count())

    @mock.patch('trymerge.gh_graphql', side_effect=mocked_gh_graphql)
    def test_internal_changes(self, mocked_gql: Any) -> None:
        "Tests that PR with internal changes is detected"
        pr = GitHubPR("pytorch", "pytorch", 73969)
        self.assertTrue(pr.has_internal_changes())

    @mock.patch('trymerge.gh_graphql', side_effect=mocked_gh_graphql)
    def test_checksuites_pagination(self, mocked_gql: Any) -> None:
        "Tests that PR with lots of checksuits can be fetched"
        pr = GitHubPR("pytorch", "pytorch", 73811)
        self.assertGreater(len(pr.get_checkrun_conclusions()), 0)

    @mock.patch('trymerge.gh_graphql', side_effect=mocked_gh_graphql)
    def test_comments_pagination(self, mocked_gql: Any) -> None:
        "Tests that PR with 50+ comments can be fetched"
        pr = GitHubPR("pytorch", "pytorch", 31093)
        self.assertGreater(len(pr.get_comments()), 50)

    @mock.patch('trymerge.gh_graphql', side_effect=mocked_gh_graphql)
    def test_gql_complexity(self, mocked_gql: Any) -> None:
        "Fetch comments and conclusions for PR with 60 commits"
        # Previous version of GrapQL query used to cause HTTP/502 error
        # see https://gist.github.com/malfet/9b93bc7eeddeaf1d84546efc4f0c577f
        pr = GitHubPR("pytorch", "pytorch", 68111)
        self.assertGreater(len(pr.get_comments()), 20)
        self.assertGreater(len(pr.get_checkrun_conclusions()), 3)
        self.assertGreater(pr.get_commit_count(), 60)

    @mock.patch('trymerge.gh_graphql', side_effect=mocked_gh_graphql)
    def test_team_members(self, mocked_gql: Any) -> None:
        "Test fetching team members works"
        dev_infra_team = gh_get_team_members("pytorch", "pytorch-dev-infra")
        self.assertGreater(len(dev_infra_team), 2)
        with self.assertWarns(Warning):
            non_existing_team = gh_get_team_members("pytorch", "qwertyuiop")
            self.assertEqual(len(non_existing_team), 0)

    @mock.patch('trymerge.gh_graphql', side_effect=mocked_gh_graphql)
    def test_get_author_many_commits(self, mocked_gql: Any) -> None:
        """ Tests that authors for all commits can be fetched
        """
        pr = GitHubPR("pytorch", "pytorch", 76118)
        authors = pr.get_authors()
        self.assertGreater(pr.get_commit_count(), 100)
        self.assertGreater(len(authors), 50)
        self.assertTrue("@" in pr.get_author())

    @mock.patch('trymerge.read_merge_rules', side_effect=mocked_read_merge_rules)
    @mock.patch('trymerge.gh_graphql', side_effect=mocked_gh_graphql)
    def test_pending_status_check(self, mocked_gql: Any, mocked_read_merge_rules: Any) -> None:
        """ Tests that PR with nonexistent/pending status checks fails with the right reason.
        """
        pr = GitHubPR("pytorch", "pytorch", 76118)
        repo = GitRepo(get_git_repo_dir(), get_git_remote_name())
        self.assertRaisesRegex(MandatoryChecksMissingError,
                               ".*are pending/not yet run.*",
                               lambda: find_matching_merge_rule(pr, repo))

    @mock.patch('trymerge.gh_graphql', side_effect=mocked_gh_graphql)
    def test_get_author_many_reviews(self, mocked_gql: Any) -> None:
        """ Tests that all reviews can be fetched
        """
        pr = GitHubPR("pytorch", "pytorch", 76123)
        approved_by = pr.get_approved_by()
        self.assertGreater(len(approved_by), 0)
        assert pr._reviews is not None  # to pacify mypy
        self.assertGreater(len(pr._reviews), 100)

    @mock.patch('trymerge.gh_graphql', side_effect=mocked_gh_graphql)
    def test_get_checkruns_many_runs(self, mocked_gql: Any) -> None:
        """ Tests that all checkruns can be fetched
        """
        pr = GitHubPR("pytorch", "pytorch", 77700)
        conclusions = pr.get_checkrun_conclusions()
        self.assertTrue("linux-docs / build-docs (cpp)" in conclusions.keys())


if __name__ == "__main__":
    main()<|MERGE_RESOLUTION|>--- conflicted
+++ resolved
@@ -53,8 +53,6 @@
 
     return rc
 
-<<<<<<< HEAD
-=======
 def mock_parse_args(revert: bool = False,
                     force: bool = False) -> Any:
     class Object(object):
@@ -89,7 +87,6 @@
 def mock_gh_get_info() -> Any:
     return {"closed": False, "isCrossRepository": False}
 
->>>>>>> c10908cd
 
 def mocked_read_merge_rules(repo: Optional[GitRepo], org: str, project: str) -> List[MergeRule]:
     mock_merge_rules = """
@@ -235,6 +232,41 @@
         conclusions = pr.get_checkrun_conclusions()
         self.assertTrue("linux-docs / build-docs (cpp)" in conclusions.keys())
 
+    @mock.patch('trymerge.gh_get_pr_info', return_value=mock_gh_get_info())
+    @mock.patch('trymerge.parse_args', return_value=mock_parse_args(True, False))
+    @mock.patch('trymerge.try_revert', side_effect=mock_revert)
+    def test_main_revert(self, mock_revert: Any, mock_parse_args: Any, gh_get_pr_info: Any) -> None:
+        import trymerge
+        trymerge.main()
+        mock_revert.assert_called_once()
+
+    @mock.patch('trymerge.gh_get_pr_info', return_value=mock_gh_get_info())
+    @mock.patch('trymerge.parse_args', return_value=mock_parse_args(False, True))
+    @mock.patch('trymerge.merge', side_effect=mock_merge)
+    def test_main_force(self, mock_merge: Any, mock_parse_args: Any, mock_gh_get_info: Any) -> None:
+        import trymerge
+        trymerge.main()
+        mock_merge.assert_called_once_with(mock.ANY,
+                                           mock.ANY,
+                                           dry_run=mock.ANY,
+                                           force=True,
+                                           comment_id=mock.ANY,
+                                           on_green=False,
+                                           mandatory_only=False)
+
+    @mock.patch('trymerge.gh_get_pr_info', return_value=mock_gh_get_info())
+    @mock.patch('trymerge.parse_args', return_value=mock_parse_args(False, False))
+    @mock.patch('trymerge.merge', side_effect=mock_merge)
+    def test_main_merge(self, mock_merge: Any, mock_parse_args: Any, mock_gh_get_info: Any) -> None:
+        import trymerge
+        trymerge.main()
+        mock_merge.assert_called_once_with(mock.ANY,
+                                           mock.ANY,
+                                           dry_run=mock.ANY,
+                                           force=False,
+                                           comment_id=mock.ANY,
+                                           on_green=False,
+                                           mandatory_only=False)
 
 if __name__ == "__main__":
     main()