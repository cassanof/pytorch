--- conflicted
+++ resolved
@@ -321,11 +321,7 @@
         # Trace once without decompositions, into a graph of ATen ops.
         # NB: tracing_mode is real, as it's assumed the calling context setup
         # fake tensor mode / symbolic shapes if that is needed
-<<<<<<< HEAD
-        fx_g = make_fx(joint_forward_backward, tracing_mode="real")(*joint_inputs)
-=======
         fx_g = make_fx(joint_forward_backward)(*joint_inputs)
->>>>>>> 2a38d5a4
 
         def fake_fn(primals, tangents):
             with torch.fx.traceback.override_stack_trace():
@@ -336,15 +332,11 @@
         # view and inplace ops that come from primtorch.
         # Eventually, functionalization should support primtorch view/inplace ops,
         # which will make it ok to run decompositions before functionalization.
-<<<<<<< HEAD
-        fx_g = make_fx(functionalize(fake_fn), aot_config.decompositions, tracing_mode="real")(*joint_inputs)
-=======
         fx_g = make_fx(functionalize(fake_fn), aot_config.decompositions)(*joint_inputs)
->>>>>>> 2a38d5a4
         fx_g.graph.eliminate_dead_code()
         fx_g.recompile()
     else:
-        fx_g = make_fx(joint_forward_backward, aot_config.decompositions, tracing_mode="real")(*joint_inputs)
+        fx_g = make_fx(joint_forward_backward, aot_config.decompositions)(*joint_inputs)
 
     if config.debug_joint:
         print("====== Joint graph ======")
